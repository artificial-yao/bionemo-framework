# SPDX-FileCopyrightText: Copyright (c) 2024 NVIDIA CORPORATION & AFFILIATES. All rights reserved.
# SPDX-License-Identifier: LicenseRef-Apache2
#
# Licensed under the Apache License, Version 2.0 (the "License");
# you may not use this file except in compliance with the License.
# You may obtain a copy of the License at
#
#     http://www.apache.org/licenses/LICENSE-2.0
#
# Unless required by applicable law or agreed to in writing, software
# distributed under the License is distributed on an "AS IS" BASIS,
# WITHOUT WARRANTIES OR CONDITIONS OF ANY KIND, either express or implied.
# See the License for the specific language governing permissions and
# limitations under the License.

import functools
import os
import tarfile
from copy import deepcopy
from pathlib import Path
from typing import Any, List, Sequence, Tuple

import pytest
import pytorch_lightning as pl
import torch
<<<<<<< HEAD
from lightning.pytorch.callbacks import BasePredictionWriter
=======
import torch.utils.data
>>>>>>> eaabb31f
from megatron.core.optimizer.optimizer_config import OptimizerConfig
from megatron.core.transformer.module import Float16Module
from nemo import lightning as nl
from nemo.collections import llm as nllm
from nemo.lightning import io, resume
from nemo.lightning.nemo_logger import NeMoLogger
from nemo.lightning.pytorch import callbacks as nl_callbacks
from nemo.lightning.pytorch.callbacks.model_transform import ModelTransform
from nemo.lightning.pytorch.callbacks.peft import PEFT
from nemo.lightning.pytorch.optim.megatron import MegatronOptimizerModule
from pytorch_lightning.loggers import TensorBoardLogger
from torch.nn import functional as F
from torch.utils.data import DataLoader
from tqdm import tqdm

from bionemo.core.data.resamplers import PRNGResampleDataset
from bionemo.core.utils.batching_utils import pad_token_ids
from bionemo.core.utils.dtypes import get_autocast_dtype
from bionemo.core.utils.random_utils import random_numpy_context
from bionemo.geneformer.api import GeneformerConfig, GeneformerModel
from bionemo.geneformer.data.singlecell.datamodule import SingleCellDataModule
from bionemo.geneformer.data.singlecell.dataset import SingleCellDataset
from bionemo.geneformer.data.singlecell.preprocess import GeneformerPreprocess
from bionemo.geneformer.model.finetune_token_regressor import (
    FineTuneSeqLenBioBertConfig,
    LoRAForGeneFormerTokenRegressor,
)
from bionemo.llm.data import collate
from bionemo.llm.model.biobert.lightning import biobert_lightning_module
from bionemo.llm.model.biobert.model import BiobertSpecOption
from bionemo.llm.utils.weight_utils import nemo1_to_nemo2_biobert_key_mapping
from bionemo.testing import megatron_parallel_state_utils
from bionemo.testing.callbacks import MetricTracker
from bionemo.testing.data.load import load
from bionemo.testing.utils import (
    assert_matrix_correlation_above_value,
    assert_matrix_mape_below_value,
)


nemo1_checkpoint_path: Path = load("geneformer/qa")
nemo1_release_checkpoint_path: Path = load("geneformer/10M_240530:1.0")
nemo2_release_checkpoint_path: Path = load("geneformer/10M_240530:2.0")
nemo_1_per_layer_outputs_path: Path = load("single_cell/nemo1-geneformer-per-layer-outputs")
nemo_1_expected_values_path: Path = load("single_cell/nemo1-geneformer-golden-vals")
data_path: Path = load("single_cell/testdata-20240506") / "cellxgene_2023-12-15_small" / "processed_data"


CELLS_FOR_TEST: List[List[str]] = [
    [
        "ENSG00000288623",
        "ENSG00000288658",
        "ENSG00000288681",
        "ENSG00000288698",
        "ENSGR0000002586",
        "ENSGR0000124333",
        "ENSGR0000124334",
        "ENSGR0000167393",
        "ENSGR0000168939",
        "ENSGR0000169084",
    ],
    [
        "ENSG00000259900",
        "ENSG00000259916",
        "ENSG00000259956",
        "ENSG00000259958",
        "ENSG00000259991",
        "ENSG00000260001",
        "ENSG00000260007",
        "ENSG00000260027",
        "ENSG00000260040",
        "ENSG00000260045",
        "ENSG00000260092",
        "ENSG00000260099",
        "ENSG00000260119",
    ],
    [
        "ENSG00000269743",
        "ENSG00000269746",
        "ENSG00000269748",
        "ENSG00000269753",
        "ENSG00000269754",
        "ENSG00000269755",
        "ENSG00000269759",
        "ENSG00000269766",
        "ENSG00000269773",
        "ENSG00000269781",
        "ENSG00000269782",
        "ENSG00000269783",
        "ENSG00000269790",
        "ENSG00000269791",
        "ENSG00000269795",
    ],
]

MODEL_PRECISION: str = "bf16-mixed"
USE_TE: bool = True
TARGET_MEAN_LOSS: float = 2.368649959564209


@pytest.fixture()
def cells() -> List[List[str]]:
    return deepcopy(CELLS_FOR_TEST)


@pytest.fixture
def geneformer_config():
    autocast_dtype = get_autocast_dtype(MODEL_PRECISION)
    return GeneformerConfig(
        model_cls=GeneformerModel,
        num_layers=6,
        hidden_size=256,
        ffn_hidden_size=512,
        num_attention_heads=4,
        seq_length=2048,
        fp16=autocast_dtype == torch.float16,  # normally handled by ptl precision plugin
        bf16=autocast_dtype == torch.bfloat16,  # normally handled by ptl precision plugin
        fp32_residual_connection=False,  # TODO(@jstjohn) check this
        hidden_dropout=0.02,
        init_method_std=0.02,
        kv_channels=None,
        apply_query_key_layer_scaling=False,
        make_vocab_size_divisible_by=128,
        masked_softmax_fusion=True,  # TODO(@jstjohn) check this
        fp16_lm_cross_entropy=False,
        params_dtype=autocast_dtype,
        pipeline_dtype=autocast_dtype,
        autocast_dtype=autocast_dtype,  # setting this speeds things up a lot
        gradient_accumulation_fusion=False,  # THIS BREAKS STUFF, leave False
        layernorm_zero_centered_gamma=False,  # TODO(@jstjohn) check this
        layernorm_epsilon=1.0e-12,
        activation_func=F.gelu,  # TODO(@jstjohn) check this
        qk_layernorm=False,  # TODO(@jstjohn) check this
        apply_residual_connection_post_layernorm=False,  # False is new default, True was BERT pub.
        bias_activation_fusion=True,  # TODO(@jstjohn) check this
        bias_dropout_fusion=True,  # TODO(@jstjohn) check this
        get_attention_mask_from_fusion=True,
        attention_dropout=0.1,  # historically ignored in nemo1, always set to 0.1
        share_embeddings_and_output_weights=True,
        enable_autocast=False,  # This has to be set to True if we use the mixed precision plugin
        biobert_spec_option=BiobertSpecOption.bert_layer_with_transformer_engine_spec,
        nemo1_ckpt_path=str(nemo1_checkpoint_path),
        return_only_hidden_states=True,  # This is what we did in nemo1 for inference
    )


<<<<<<< HEAD
class BatchPredictionWriter(BasePredictionWriter, pl.Callback):
    def __init__(self, output_dir, write_interval):
        super().__init__(write_interval)
        self.output_dir = str(output_dir)
        os.makedirs(self.output_dir, exist_ok=True)

    def write_on_batch_end(
        self,
        trainer: pl.Trainer,
        pl_module: pl.LightningModule,
        prediction: Any,
        batch_indices: Sequence[int] | None,
        batch: Any,
        batch_idx: int,
        dataloader_idx: int,
    ):
        # this will create N (num processes) files in `output_dir` each containing
        # the predictions of it's respective rank
        torch.save(
            prediction, os.path.join(self.output_dir, f"predictions__rank_{trainer.global_rank}__batch_{batch_idx}.pt")
        )

        # optionally, you can also save `batch_indices` to get the information about the data index
        # from your prediction data
        torch.save(
            batch_indices,
            os.path.join(self.output_dir, f"batch_indices__rank_{trainer.global_rank}__batch_{batch_idx}.pt"),
        )


def test_bionemo2_rootdir():
    assert (bionemo2_root / "sub-packages").exists(), "Could not find bionemo2 root directory."
    assert (bionemo2_root / "sub-packages").is_dir(), "sub-packages is supposed to be a directory."


=======
>>>>>>> eaabb31f
def test_nemo1_nemo2_weight_shapes_match(geneformer_config, seed: int = 42):
    data_dir = Path(data_path)
    train_data_path = data_dir / "train"
    if not nemo1_checkpoint_path.exists():
        raise FileNotFoundError(f"Could not find checkpoint at {nemo1_checkpoint_path}. {data_dir}")
    if not train_data_path.exists():
        raise FileNotFoundError(f"Could not find train data at {train_data_path}. {data_dir}")

    with (
        tarfile.open(nemo1_checkpoint_path, "r") as old_ckpt,
        torch.no_grad(),
        megatron_parallel_state_utils.distributed_model_parallel_state(seed),
    ):
        ckpt_file = old_ckpt.extractfile("./model_weights.ckpt")
        old_weights = torch.load(ckpt_file)
        preprocessor = GeneformerPreprocess(
            download_directory=train_data_path,
            medians_file_path=train_data_path / "medians.json",
            tokenizer_vocab_path=train_data_path / "geneformer.vocab",
        )
        match preprocessor.preprocess():
            case {"tokenizer": tokenizer, "median_dict": _}:
                pass
            case _:
                assert False
        new_model = geneformer_config.configure_model(tokenizer)
        new_state_dict = new_model.state_dict_for_save_checkpoint()
        # Set the new_model_prefix to "" since we are looking at the base megatron model and not the lightning module which stores a copy of
        #  this model into self.module
        old_keys = {nemo1_to_nemo2_biobert_key_mapping(k, new_model_prefix="", te_mapping=USE_TE) for k in old_weights}
        assert len(old_keys) == len(old_weights), "Mapping unexpectedly discarded some keys."
        new_keys = set(new_state_dict)
        for k, v in old_weights.items():
            # Make sure the shapes of the weights match.
            assert (
                new_state_dict[nemo1_to_nemo2_biobert_key_mapping(k, new_model_prefix="", te_mapping=USE_TE)].shape
                == v.shape
            )
        extra_keys = new_keys - old_keys
        extra_non_null_keys = {
            # TE adds non-null ._extra_state objects to layers so skip those.
            k
            for k in extra_keys
            if new_state_dict[k] is not None and not k.endswith("_extra_state")
        }
        assert not extra_non_null_keys, "There are new keys that have state that is missing from the old checkpoint."
        missing_old_keys = old_keys - new_keys
        assert not missing_old_keys, "There are keys in the old checkpoint that are missing from the new model."


def _apply_tokenizer(tokenizer, sequences: List[List[str]], device) -> List[torch.Tensor]:
    # parent pulls the tokenizer from the loaded model.
    try:
        token_ids = [
            torch.tensor(
                [tokenizer.class_id] + [tokenizer.token_to_id(gene_symbol) for gene_symbol in gene_symbols],
                device=device,
                dtype=torch.long,
            )
            for gene_symbols in sequences
        ]
    except TypeError as e:
        invalid_tokens = {gene_symbol for gene_symbols in sequences for gene_symbol in gene_symbols} - set(
            tokenizer.vocab.keys()
        )
        raise ValueError(
            f"Unknown token in gene symbols. Please filter genes for those present in self.tokenizer:\n{invalid_tokens}"
        ) from e
    return token_ids


def _batched_tokenizer(
    tokenizer, sequences: List[List[str]], device, seq_length: int = 2048, dynamic_padding: bool = True
) -> Tuple[torch.Tensor, torch.Tensor]:
    """
    Tokenize sequences.
    Returns:
        token_ids (torch.Tensor, long): token ids
        mask (torch.Tensor, long, float): boolean mask for padded sections
    """
    token_ids = _apply_tokenizer(tokenizer=tokenizer, sequences=sequences, device=device)

    # Validate input sequences length
    if any(len(t) > seq_length for t in token_ids):
        raise ValueError(f"One or more sequence exceeds max length({seq_length}).")

    # Set fixed padding when dynamic padding is disabled
    if not dynamic_padding:
        padding_length = seq_length
    else:
        padding_length = None
    # Pad token ids (1/True = Active, 0/False = Inactive)
    token_ids, mask = pad_token_ids(
        token_ids,
        padding_value=tokenizer.pad_id,
        padding_len=padding_length,
        device=device,
    )

    return token_ids, mask


class _DummyDataSet(torch.utils.data.Dataset):
    def __init__(self, cells: List[List[str]], tokenizer):
        input_ids, mask = _batched_tokenizer(tokenizer, cells, device=torch.device("cuda"))
        self.input_ids = input_ids
        self.mask = mask
        assert len(self.input_ids) == len(self.mask)

    def __len__(self):
        return len(self.input_ids)

    def __getitem__(self, idx):
        return {"text": self.input_ids[idx], "attention_mask": self.mask[idx]}


def test_geneformer_nemo1_v_nemo2_inference_golden_values(
    geneformer_config: GeneformerConfig, cells: List[List[str]], seed: int = 42
):
    """NOTE: this test is against old nemo1 inference golden values. It may be deprecated in the future as we move away from nemo1.
      This test documents _how_ different the two models are at the moment.
    Original model summary:
    BertModel(
    (language_model): TransformerLanguageModel(
        (embedding): Embedding(
            (word_embeddings): VocabParallelEmbedding()
            (position_embeddings): Embedding(2048, 256)
            (embedding_dropout): Dropout(p=0.02, inplace=False)
        )
        (encoder): ParallelTransformer(
        (layers): ModuleList(
            (0-5): 6 x ParallelTransformerLayer(
            (input_layernorm): MixedFusedLayerNorm(torch.Size([256]), eps=1e-12, elementwise_affine=True)
            (self_attention): ParallelAttention(
                (query_key_value): ColumnParallelLinear()
                (core_attention): CoreAttention(
                (scale_mask_softmax): MatchedScaleMaskSoftmax()
                (attention_dropout): Dropout(p=0.1, inplace=False)
                )
                (dense): RowParallelLinear()
            )
            (post_attention_layernorm): MixedFusedLayerNorm(torch.Size([256]), eps=1e-12, elementwise_affine=True)
            (mlp): ParallelMLP(
                (dense_h_to_4h): ColumnParallelLinear()
                (dense_4h_to_h): RowParallelLinear()
            )
            )
        )
        (final_layernorm): MixedFusedLayerNorm(torch.Size([256]), eps=1e-12, elementwise_affine=True)
        )
    )
    (lm_head): BertLMHead(
        (dense): Linear(in_features=256, out_features=256, bias=True)
        (layernorm): MixedFusedLayerNorm(torch.Size([256]), eps=1e-12, elementwise_affine=True)
    )
    )

    New model summary:
    MegatronBioBertModel(
    (embedding): LanguageModelEmbedding(
        (word_embeddings): VocabParallelEmbedding()
        (position_embeddings): Embedding(2048, 256)
        (embedding_dropout): Dropout(p=0.02, inplace=False)
    )
    (encoder): TransformerBlock(
        (layers): ModuleList(
        (0-5): 6 x TransformerLayer(
            (input_layernorm): FusedLayerNorm()
            (self_attention): SelfAttention(
            (core_attention): DotProductAttention(
                (scale_mask_softmax): FusedScaleMaskSoftmax()
                (attention_dropout): Dropout(p=0.1, inplace=False)
            )
            (linear_proj): RowParallelLinear()
            (linear_qkv): ColumnParallelLinear()
            (q_layernorm): IdentityOp()
            (k_layernorm): IdentityOp()
            )
            (pre_cross_attn_layernorm): IdentityOp()
            (cross_attention): IdentityOp()
            (cross_attn_bda): IdentityFuncOp()
            (pre_mlp_layernorm): FusedLayerNorm()
            (mlp): MLP(
            (linear_fc1): ColumnParallelLinear()
            (linear_fc2): RowParallelLinear()
            )
        )
        )
        (final_layernorm): LayerNorm()
    )
    (lm_head): BertLMHead(
        (dense): Linear(in_features=256, out_features=256, bias=True)
        (layer_norm): FusedLayerNorm()
    )
    (output_layer): ColumnParallelLinear()
    )


    """

    assert nemo_1_expected_values_path.exists(), f"Could not find expected values at {nemo_1_expected_values_path}."

    data_dir = Path(data_path)
    train_data_path = data_dir / "train"
    if not nemo1_checkpoint_path.exists():
        raise FileNotFoundError(f"Could not find checkpoint at {nemo1_checkpoint_path}. {data_dir}")
    if not train_data_path.exists():
        raise FileNotFoundError(f"Could not find train data at {train_data_path}. {data_dir}")

    preprocessor = GeneformerPreprocess(
        download_directory=train_data_path,
        medians_file_path=train_data_path / "medians.json",
        tokenizer_vocab_path=train_data_path / "geneformer.vocab",
    )
    match preprocessor.preprocess():
        case {"tokenizer": tokenizer, "median_dict": _}:
            pass
        case _:
            assert False

    strategy = nl.MegatronStrategy(
        tensor_model_parallel_size=1,
        pipeline_model_parallel_size=1,
        ddp="megatron",
        find_unused_parameters=True,
        data_sampler=nl.MegatronDataSampler(
            micro_batch_size=3,
            global_batch_size=3,
            seq_len=16,
            output_log=False,  # this is needed for predict step to work
        ),
    )
    trainer = nl.Trainer(
        devices=1,
        accelerator="gpu",
        strategy=strategy,
        num_nodes=1,
        plugins=nl.MegatronMixedPrecision(precision=MODEL_PRECISION),
    )
    optimizer = MegatronOptimizerModule(
        config=OptimizerConfig(
            lr=1e-4,
            optimizer="adam",
            use_distributed_optimizer=True,
            fp16=geneformer_config.fp16,
            bf16=geneformer_config.bf16,
        )
    )
    module = biobert_lightning_module(config=geneformer_config, tokenizer=tokenizer, optimizer=optimizer)

    dataloader = torch.utils.data.DataLoader(_DummyDataSet(cells, tokenizer), batch_size=3, num_workers=0)
    with megatron_parallel_state_utils.distributed_model_parallel_state(seed):
        result = torch.cat(trainer.predict(module, dataloaders=dataloader), dim=1).transpose(1, 0).contiguous()
    assert len(result) == 3
    expected_vals = {k: v.to(result.device) for k, v in torch.load(nemo_1_expected_values_path).items()}
    assert_matrix_mape_below_value(
        result,
        expected_vals["expected_hidden_state"],
        mask=expected_vals["expected_pad_masks"],
        eps=0.1,
        max_mape=2.07,  # 2.07% average difference in final values with a magnitude over 0.1
    )
    assert_matrix_correlation_above_value(
        result,
        expected_vals["expected_hidden_state"],
        mask=expected_vals["expected_pad_masks"],
        min_correlation=0.9999,
    )


def test_distributed_inference_workflow(tmpdir, geneformer_config, cells: List[List[str]], seed: int = 42):
    """Distributed inference test

    Pytorch-lightning suggests you do distributed inference by the following. Use a callback that
    can write predictions without returning them back to the main node. See:
    https://lightning.ai/docs/pytorch/stable/deploy/production_basic.html#enable-distributed-inference
    """
    out_dir = tmpdir / "distributed_predictions"
    pred_writer = BatchPredictionWriter(out_dir, write_interval="batch")
    assert nemo_1_expected_values_path.exists(), f"Could not find expected values at {nemo_1_expected_values_path}."

    data_dir = Path(data_path)
    train_data_path = data_dir / "train"
    if not nemo1_checkpoint_path.exists():
        raise FileNotFoundError(f"Could not find checkpoint at {nemo1_checkpoint_path}. {data_dir=}")
    if not train_data_path.exists():
        raise FileNotFoundError(f"Could not find train data at {train_data_path}. {data_dir=}")

    preprocessor = GeneformerPreprocess(
        download_directory=train_data_path,
        medians_file_path=train_data_path / "medians.json",
        tokenizer_vocab_path=train_data_path / "geneformer.vocab",
    )
    match preprocessor.preprocess():
        case {"tokenizer": tokenizer, "median_dict": _}:
            pass
        case _:
            assert False

    strategy = nl.MegatronStrategy(
        tensor_model_parallel_size=1,
        pipeline_model_parallel_size=1,
        ddp="megatron",
        find_unused_parameters=True,
        data_sampler=nl.MegatronDataSampler(
            micro_batch_size=1,
            global_batch_size=1,
            seq_len=16,
            output_log=False,
        ),
    )
    trainer = nl.Trainer(
        devices=1,
        accelerator="gpu",
        strategy=strategy,
        num_nodes=1,
        plugins=nl.MegatronMixedPrecision(precision=MODEL_PRECISION),
        callbacks=[pred_writer],
    )
    optimizer = MegatronOptimizerModule(
        config=OptimizerConfig(
            lr=1e-4,
            optimizer="adam",
            use_distributed_optimizer=True,
            fp16=geneformer_config.fp16,
            bf16=geneformer_config.bf16,
        )
    )
    module = BioBertLightningModule(config=geneformer_config, tokenizer=tokenizer, optimizer=optimizer)

    dataloader = torch.utils.data.DataLoader(_DummyDataSet(cells, tokenizer), batch_size=1, num_workers=0)
    with megatron_parallel_state_utils.distributed_model_parallel_state(seed):
        expected = torch.cat(trainer.predict(module, dataloaders=dataloader), dim=1)  # in memory
        # FIXME bug where return_predictions=False calls an uninitialized variable in the case of a dataloader_iter
        #   fix this in pytorch lightning.
        trainer.predict(module, dataloaders=dataloader, return_predictions=True)  # distributed
    result_files = out_dir.listdir()
    assert len(result_files) == 3 * 2  # 2 files each of 3 batches
    batch_1_f = out_dir / "predictions__rank_0__batch_0.pt"
    batch_2_f = out_dir / "predictions__rank_0__batch_1.pt"
    batch_3_f = out_dir / "predictions__rank_0__batch_2.pt"
    assert batch_1_f.exists() and batch_2_f.exists() and batch_3_f.exists()
    batch_1_t = torch.load(batch_1_f)
    batch_2_t = torch.load(batch_2_f)
    batch_3_t = torch.load(batch_3_f)
    result = torch.cat([batch_1_t, batch_2_t, batch_3_t], dim=1).cpu()
    torch.testing.assert_close(expected, result)
    assert False, "Remove me once you set `return_predictions=False` and it works."


@pytest.mark.skipif(USE_TE, reason="This per-layer test does not yet support TE mapping.")
def test_geneformer_inference_nemo1_v_nemo2_golden_values_by_layer(
    geneformer_config: GeneformerConfig, cells: List[List[str]], seed: int = 42
):
    """NOTE: this test is against old nemo1 inference golden values. It may be deprecated in the future as we move away from nemo1.
    This test documents _how_ different the two models are at the moment at each layer, and highlights which layers are the most
    different. This test is useful for debugging and understanding the differences between the two models.
    """
    assert (
        nemo_1_per_layer_outputs_path.exists()
    ), f"Could not find per-layer expected values at {nemo_1_per_layer_outputs_path}."
    data_dir = Path(data_path)
    train_data_path = data_dir / "train"
    if not nemo1_checkpoint_path.exists():
        raise FileNotFoundError(f"Could not find checkpoint at {nemo1_checkpoint_path}. {data_dir}")
    if not train_data_path.exists():
        raise FileNotFoundError(f"Could not find train data at {train_data_path}. {data_dir}")

    with (
        tarfile.open(nemo1_checkpoint_path, "r") as old_ckpt,
        torch.inference_mode(),
        megatron_parallel_state_utils.distributed_model_parallel_state(seed),
    ):
        ckpt_file = old_ckpt.extractfile("./model_weights.ckpt")
        old_weights = torch.load(ckpt_file)
        new_state_dict_from_old = {}
        for k, v in old_weights.items():
            new_key = nemo1_to_nemo2_biobert_key_mapping(k, new_model_prefix="", te_mapping=USE_TE)
            new_v = v
            new_state_dict_from_old[new_key] = new_v
        preprocessor = GeneformerPreprocess(
            download_directory=train_data_path,
            medians_file_path=train_data_path / "medians.json",
            tokenizer_vocab_path=train_data_path / "geneformer.vocab",
        )
        match preprocessor.preprocess():
            case {"tokenizer": tokenizer, "median_dict": _}:
                pass
            case _:
                assert False
        new_model = geneformer_config.configure_model(tokenizer).eval().cuda()
        # TE adds non-null ._extra_state objects to layers, which store some kind of buffer bits
        #  so we need to allow those to pass through.
        new_model.load_state_dict(new_state_dict_from_old, strict=not USE_TE)
        for k, v in new_model.state_dict().items():
            # Make sure the weights were properly loaded
            if v is not None and not k.endswith("_extra_state"):
                torch.testing.assert_close(new_state_dict_from_old[k], v, check_dtype=False, check_device=False)
            else:
                assert k.endswith("_extra_state")

        input_ids, mask = _batched_tokenizer(tokenizer, cells, device=torch.device("cuda"))

        # with torch.autocast(device_type="cuda", dtype=get_autocast_dtype("bf16-mixed")):
        # new_model = new_model.bfloat16()  # if we move to the lightning way of calling forward we can drop this
        new_model.post_process = False  # so we get hidden states rather than logits
        new_model.encoder.post_process = True
        new_model.encoder.post_layer_norm = True

        # normally handled by ptl precision plugin
        new_model = (
            Float16Module(new_model.config, new_model)
            if new_model.config.autocast_dtype in {torch.float16, torch.bfloat16}
            else new_model
        )

        new_outputs = {}
        from functools import partial

        def register_hooks(model, hook_fn):
            for name, module in model.named_modules():
                module.register_forward_hook(partial(hook_fn, name))

        def hook_fn(name, module, input, output):
            new_outputs[name] = (str(type(module)), input, output)

        register_hooks(new_model, hook_fn)
        # Fill up the new_outputs
        # with torch.autocast(enabled=geneformer_config.enable_autocast, dtype=geneformer_config.autocast_dtype, device_type="cuda"):
        _ = new_model(input_ids, mask)
        ori_outputs = torch.load(nemo_1_per_layer_outputs_path)

        # Test settings for MAPE https://en.wikipedia.org/wiki/Mean_absolute_percentage_error thresholds
        softmax_mape_threshold = 9.88
        mape_tolerances = {
            "module.encoder.layers.0.self_attention.core_attention.scale_mask_softmax": softmax_mape_threshold,
            "module.encoder.layers.0.self_attention.core_attention.attention_dropout": softmax_mape_threshold,
            "module.encoder.layers.1.self_attention.core_attention.scale_mask_softmax": softmax_mape_threshold,
            "module.encoder.layers.1.self_attention.core_attention.attention_dropout": softmax_mape_threshold,
            "module.encoder.layers.2.self_attention.core_attention.scale_mask_softmax": softmax_mape_threshold,
            "module.encoder.layers.2.self_attention.core_attention.attention_dropout": softmax_mape_threshold,
            "module.encoder.layers.3.self_attention.core_attention.scale_mask_softmax": softmax_mape_threshold,
            "module.encoder.layers.3.self_attention.core_attention.attention_dropout": softmax_mape_threshold,
            "module.encoder.layers.4.self_attention.core_attention.scale_mask_softmax": softmax_mape_threshold,
            "module.encoder.layers.4.self_attention.core_attention.attention_dropout": softmax_mape_threshold,
            "module.encoder.layers.5.self_attention.core_attention.scale_mask_softmax": softmax_mape_threshold,
            "module.encoder.layers.5.self_attention.core_attention.attention_dropout": softmax_mape_threshold,
            "module.encoder.layers.4.pre_mlp_layernorm": 3.6,
            "module.encoder.layers.5.input_layernorm": 3.6,
            "module.encoder.layers.5.pre_mlp_layernorm": 4.1,
        }
        default_mape_tolerance = 3.3  # 3.3% difference in larger magnitude values with values over a magnitude of 0.1

        # Test settings for correlation https://en.wikipedia.org/wiki/Pearson_correlation_coefficient thresholds
        correlation_tolerances = {
            "module.encoder.layers.0.self_attention.core_attention.scale_mask_softmax": 0.985,
            "module.encoder.layers.0.self_attention.core_attention.attention_dropout": 0.985,
            "module.encoder.layers.1.self_attention.core_attention.scale_mask_softmax": 0.975,
            "module.encoder.layers.1.self_attention.core_attention.attention_dropout": 0.975,
            "module.encoder.layers.2.self_attention.core_attention.scale_mask_softmax": 0.975,
            "module.encoder.layers.2.self_attention.core_attention.attention_dropout": 0.975,
            "module.encoder.layers.3.self_attention.core_attention.scale_mask_softmax": 0.975,
            "module.encoder.layers.3.self_attention.core_attention.attention_dropout": 0.975,
            "module.encoder.layers.4.self_attention.core_attention.scale_mask_softmax": 0.96,
            "module.encoder.layers.4.self_attention.core_attention.attention_dropout": 0.96,
            "module.encoder.layers.5.self_attention.core_attention.scale_mask_softmax": 0.925,
            "module.encoder.layers.5.self_attention.core_attention.attention_dropout": 0.925,
        }
        default_correlation_tolerance = (
            0.9998 if new_model.config.autocast_dtype == torch.float32 else 0.99
        )  # 0.9999 correlation for final layer

        mask_t = mask.transpose(1, 0).contiguous()
        mask = mask[..., None]
        mask_t = mask_t[..., None]
        for module_name, (ori_cls_name, _, ori_output) in ori_outputs.items():
            new_module_name = nemo1_to_nemo2_biobert_key_mapping(
                module_name, new_model_prefix="module", te_mapping=USE_TE
            )
            if new_module_name == "module.language_model":
                new_module_name = "module.encoder"
            if new_module_name == "model":
                new_module_name = ""
            new_cls_name, _, new_output = new_outputs[new_module_name]
            if new_module_name == "" and module_name == "":
                new_output = new_output.transpose(0, 1).contiguous()
            if isinstance(ori_output, (tuple, list)) or isinstance(new_output, (tuple, list)):
                if isinstance(ori_output, (tuple, list)):
                    ori_output = [o for o in ori_output if o is not None]
                else:
                    ori_output = [ori_output]
                if isinstance(new_output, (tuple, list)):
                    new_output = [o for o in new_output if o is not None]
                else:
                    new_output = [new_output]
                assert type(ori_output) is type(new_output)
                assert len(ori_output) == len(new_output)
                for ori, new in zip(ori_output, new_output):
                    if ori is None and new is None:
                        continue
                    if ori is None or new is None:
                        assert False, f"One of the outputs is None, but the other is not. {ori}, {new}"
                    assert ori.shape == new.shape
                    if ori.shape[0:2] == (16, 3):
                        _mask = mask_t
                    elif ori.shape[0:2] == (3, 16):
                        _mask = mask
                    else:
                        _mask = None
                    assert_matrix_mape_below_value(
                        new,
                        ori,
                        mask=_mask,
                        max_mape=mape_tolerances.get(new_module_name, default_mape_tolerance),
                        eps=1e-1,
                        msg=f"Module: {new_module_name}",
                    )
                    assert_matrix_correlation_above_value(
                        new,
                        ori,
                        mask=_mask,
                        min_correlation=correlation_tolerances.get(new_module_name, default_correlation_tolerance),
                        msg=f"Module: {new_module_name}",
                    )
            else:
                if new_output.shape[0:2] == (16, 3):
                    _mask = mask_t
                elif new_output.shape[0:2] == (3, 16):
                    _mask = mask
                else:
                    _mask = None
                assert_matrix_mape_below_value(
                    new_output,
                    ori_output,
                    mask=_mask,
                    eps=1e-1,
                    max_mape=mape_tolerances.get(new_module_name, default_mape_tolerance),
                    msg=f"Module: {new_module_name}",
                )
                assert_matrix_correlation_above_value(
                    new_output,
                    ori_output,
                    mask=_mask,
                    min_correlation=correlation_tolerances.get(new_module_name, default_correlation_tolerance),
                    msg=f"Module: {new_module_name}",
                )


def _get_loss_from_model(model_config: GeneformerConfig, seed: int) -> float:
    """Shared test utility that we can use for a positive and negative control on the loss from our loaded checkpoint."""
    data_dir = Path(data_path)
    train_data_path = data_dir / "train"
    test_data_path = data_dir / "test"
    with (
        torch.inference_mode(),
        megatron_parallel_state_utils.distributed_model_parallel_state(seed),
        random_numpy_context(seed),
    ):
        preprocessor = GeneformerPreprocess(
            download_directory=train_data_path,
            medians_file_path=train_data_path / "medians.json",
            tokenizer_vocab_path=train_data_path / "geneformer.vocab",
        )
        match preprocessor.preprocess():
            case {"tokenizer": tokenizer, "median_dict": median_dict}:
                pass
            case _:
                assert False
        new_model = model_config.configure_model(tokenizer).eval().cuda()
        # normally handled by ptl precision plugin
        new_model = (
            Float16Module(new_model.config, new_model)
            if new_model.config.autocast_dtype in {torch.float16, torch.bfloat16}
            else new_model
        )

        # NOTE: a small change to randomization in the single-cell dataset could throw our test below off by a small amount
        #  maybe 0.02 or so, if the value is above that range then disable the 200 batch limit and check the global number
        #  going back to `n += 1` and `loss += F.cross_entropy(logits[loss_mask], target[loss_mask], reduction="mean")`
        #  for consistency with the old results. Then if those look good, redefine the target with our seeds and the
        #  updated dataset.
        ds = SingleCellDataset(
            test_data_path,
            tokenizer=tokenizer,
            median_dict=median_dict,
            max_len=2048,
            mask_prob=0.15,
            mask_token_prob=0.8,
            random_token_prob=0.02,
            prepend_cls_token=True,
            seed=42,
        )
        dss = PRNGResampleDataset(
            ds,
            seed=seed,
        )
        dl = DataLoader(
            dataset=dss,  # pre-shuffled with our method
            batch_size=8,
            shuffle=False,
            num_workers=0,
            collate_fn=functools.partial(
                collate.bert_padding_collate_fn,
                padding_value=tokenizer.token_to_id(tokenizer.pad_token),
                min_length=None,
                max_length=2048,
            ),
            drop_last=False,
        )
        loss = 0
        n = 0
        limit_batches = 200
        for i, batch in tqdm(enumerate(dl), total=len(dl)):
            # with torch.autocast(enabled=model_config.enable_autocast, dtype=model_config.autocast_dtype, device_type="cuda"):
            result = new_model(
                input_ids=batch["text"].cuda(),
                attention_mask=batch["attention_mask"].cuda(),
            )
            loss_mask = batch["loss_mask"].cuda()
            logits = result["token_logits"]
            target = batch["labels"].cuda()

            loss += F.cross_entropy(logits[loss_mask].float(), target[loss_mask], reduction="sum")
            n += loss_mask.sum()

            if limit_batches is not None and i + 1 >= limit_batches:
                break

        mean_loss: float = (loss / n).cpu().numpy().item()
    return mean_loss


def test_inference_loss_10m_released_checkpoint(geneformer_config: GeneformerConfig, seed: int = 42):
    """Test that we get a good loss when loading a bionemo1 checkpoint with a properly initialized config"""
    geneformer_config_logit = deepcopy(geneformer_config)
    # Set up the model to return logits and switch to the released 10M checkpoint
    geneformer_config_logit.set_hparam("return_only_hidden_states", False)  # return logits
    geneformer_config_logit.set_hparam(
        "nemo1_ckpt_path", nemo1_release_checkpoint_path
    )  # release checkpoint is important

    mean_loss = _get_loss_from_model(geneformer_config_logit, seed)

    # NOTE: the values in the table were from the average of averages of 8 sized batches
    # Experiment 1) loaded the 10M model and did the mean of mean loss with 8 sized batches
    #  this gives: 2.3558831214904785 vs 2.357126723703872, so we actually do better!
    # For NVIDIA employees see work here:
    #   https://docs.google.com/document/d/1CofamqHbQlp5U8SjmW7NR7PbTbF72Lj9L9xz1W5t3ZI/edit
    # Experiment 2)
    #  With a proper loss (sum/n) and limiting to 200 _random_ batches of size 8 for speed
    #  we get a similar range number of 2.368649959564209.
    #  a small change that has lower impact than the change between models is probably acceptable.
    #  the target is defined as described above for the 10M checkpoint based on our first pass
    #  of the megatron implementation. Since we manually passed experiment 1 this experiment
    #  will define our initial "golden value" test target.
    assert mean_loss < TARGET_MEAN_LOSS or mean_loss == pytest.approx(TARGET_MEAN_LOSS, abs=1e-2, rel=None)


def test_inference_loss_10m_nemo2_released_checkpoint(geneformer_config: GeneformerConfig, seed: int = 42):
    """Test that we get a good loss when loading a bionemo1 checkpoint with a properly initialized config"""
    geneformer_config_logit = deepcopy(geneformer_config)
    # Set up the model to return logits and switch to the released 10M checkpoint
    geneformer_config_logit.set_hparam("return_only_hidden_states", False)  # return logits
    geneformer_config_logit.set_hparam(
        "initial_ckpt_path", nemo2_release_checkpoint_path
    )  # release checkpoint is important

    mean_loss = _get_loss_from_model(geneformer_config_logit, seed)

    # NOTE: the values in the table were from the average of averages of 8 sized batches
    # Experiment 1) loaded the 10M model and did the mean of mean loss with 8 sized batches
    #  this gives: 2.3558831214904785 vs 2.357126723703872, so we actually do better!
    # For NVIDIA employees see work here:
    #   https://docs.google.com/document/d/1CofamqHbQlp5U8SjmW7NR7PbTbF72Lj9L9xz1W5t3ZI/edit
    # Experiment 2)
    #  With a proper loss (sum/n) and limiting to 200 _random_ batches of size 8 for speed
    #  we get a similar range number of 2.368649959564209.
    #  a small change that has lower impact than the change between models is probably acceptable.
    #  the target is defined as described above for the 10M checkpoint based on our first pass
    #  of the megatron implementation. Since we manually passed experiment 1 this experiment
    #  will define our initial "golden value" test target.
    assert mean_loss < TARGET_MEAN_LOSS or mean_loss == pytest.approx(TARGET_MEAN_LOSS, abs=1e-2, rel=None)


def test_inference_loss_10m_released_checkpoint_wrong_activation(geneformer_config: GeneformerConfig, seed: int = 42):
    """Test that when we use the wrong activation we get worse loss out of the same function we test for a positive
    signal. This acts as the negative control.
    """
    geneformer_config_logit = deepcopy(geneformer_config)
    # Set up the model to return logits and switch to the released 10M checkpoint
    geneformer_config_logit.set_hparam("return_only_hidden_states", False)  # return logits
    geneformer_config_logit.set_hparam(
        "nemo1_ckpt_path", nemo1_release_checkpoint_path
    )  # release checkpoint is important

    # introduce a breaking change with a future xfail as a negative control for our test
    geneformer_config_logit.set_hparam("activation_func", torch.nn.functional.relu)  # the model should be gelu
    geneformer_config_logit.set_hparam("bias_activation_fusion", False)  # this needs to be off for ReLu support

    mean_loss = _get_loss_from_model(geneformer_config_logit, seed)
    # In one run, this gave a mean_loss of 7.9! Very much broke the model.
    #  note that the model can be trained to work with relu and produces similar loss curves
    #  but the weights trained one way are not compatible with the other.
    # Our HF model was at 3, so 5 is pretty clearly out of expected range. This shows how
    #  sensitive the checkpoint is to a real change in the underlying function.
    #  Perhaps a future model is more robust, so if this value needs to come down we can
    #  do that.
    assert mean_loss > 5


def _train_model_get_ckpt(
    name: str,
    root_dir: Path,
    config: GeneformerConfig,
    n_steps_train: int,
    batch_size: int,
    peft: PEFT | None = None,
) -> Tuple[Path, MetricTracker, nl.Trainer]:
    data_error_str = "Please download test data with:\n`python scripts/download_artifacts.py --models all --model_dir ./models --data all --data_dir ./ --verbose --source pbss`"
    data_dir = Path(data_path)
    train_data_path = data_dir / "train"
    val_data_path = data_dir / "val"
    test_data_path = data_dir / "test"
    if not nemo1_checkpoint_path.exists():
        raise FileNotFoundError(f"Could not find checkpoint at {nemo1_checkpoint_path}. {data_error_str}")
    if not train_data_path.exists():
        raise FileNotFoundError(f"Could not find train data at {train_data_path}. {data_error_str}")

    preprocessor = GeneformerPreprocess(
        download_directory=train_data_path,
        medians_file_path=train_data_path / "medians.json",
        tokenizer_vocab_path=train_data_path / "geneformer.vocab",
    )
    match preprocessor.preprocess():
        case {"tokenizer": tokenizer, "median_dict": median_dict}:
            pass
        case _:
            assert False

    data_module = SingleCellDataModule(
        tokenizer=tokenizer,
        median_dict=median_dict,
        train_dataset_path=str(train_data_path),
        val_dataset_path=str(val_data_path),
        test_dataset_path=str(test_data_path),
        random_token_prob=0.1,
        micro_batch_size=batch_size,
        global_batch_size=batch_size,
    )

    checkpoint_callback = nl_callbacks.ModelCheckpoint(
        save_last=True,
        save_on_train_epoch_end=True,
        monitor="reduced_train_loss",  # TODO find out how to get val_loss logged and use "val_loss",
        every_n_train_steps=n_steps_train // 2,
        always_save_context=True,  # Enables the .nemo file-like checkpointing where all IOMixins are under SerDe
    )
    save_dir = root_dir / name
    tb_logger = TensorBoardLogger(save_dir=save_dir, name=name)
    # Setup the logger and train the model
    nemo_logger = NeMoLogger(
        log_dir=str(root_dir),
        name=name,
        tensorboard=tb_logger,
        ckpt=checkpoint_callback,
    )
    # Needed so that the trainer can find an output directory for the profiler
    # ckpt_path needs to be a string for SerDe
    optimizer = MegatronOptimizerModule(
        config=OptimizerConfig(
            lr=5e-4,
            optimizer="adam",
            use_distributed_optimizer=True,
            fp16=config.fp16,
            bf16=config.bf16,
        )
    )
    module = biobert_lightning_module(config=config, tokenizer=tokenizer, optimizer=optimizer, model_transform=peft)

    strategy = nl.MegatronStrategy(
        tensor_model_parallel_size=1,
        pipeline_model_parallel_size=1,
        ddp="megatron",
        find_unused_parameters=True,
        always_save_context=True,
    )
    metric_tracker = MetricTracker(metrics_to_track_val=["loss"], metrics_to_track_train=["loss"])
    callbacks = [metric_tracker]
    if peft is not None:
        callbacks.append(ModelTransform())
    trainer = nl.Trainer(
        accelerator="gpu",
        devices=1,
        strategy=strategy,
        limit_val_batches=2,
        val_check_interval=n_steps_train // 2,
        max_steps=n_steps_train,
        num_nodes=1,
        log_every_n_steps=n_steps_train // 2,
        callbacks=callbacks,
        plugins=nl.MegatronMixedPrecision(precision=MODEL_PRECISION),
    )
    nllm.train(
        model=module,
        data=data_module,
        trainer=trainer,
        log=nemo_logger,
        resume=resume.AutoResume(
            resume_if_exists=True,  # Looks for the -last checkpoint to continue training.
            resume_ignore_no_checkpoint=True,  # When false this will throw an error with no existing checkpoint.
        ),
    )
    ckpt_dirpath = Path(checkpoint_callback.last_model_path.replace(".ckpt", ""))
    return ckpt_dirpath, metric_tracker, trainer


@pytest.mark.needs_gpu
def test_continue_from_checkpoint_geneformer(
    tmpdir, geneformer_config: GeneformerConfig, n_layers_test: int = 3, n_steps_train: int = 50, batch_size: int = 16
):
    base_geneformer_config = io.reinit(geneformer_config)  # generate a new copy by calling the cached init.

    # Modify both the variable and associated saved init hyper-param by calling config.mutate(...)
    base_geneformer_config.set_hparam("return_only_hidden_states", False)
    base_geneformer_config.set_hparam("nemo1_ckpt_path", None)
    base_geneformer_config.set_hparam("num_layers", n_layers_test)  # set to 3 layers
    base_geneformer_config.set_hparam("hidden_size", 128)
    base_geneformer_config.set_hparam("ffn_hidden_size", 256)
    # Re-initialize after manually updating hidden_size/ffn_hidden_size since so many other parameters
    #  are based off of these parameters and modified in post_init of the transformer config.
    base_geneformer_config = io.reinit(base_geneformer_config)
    assert base_geneformer_config.num_layers == n_layers_test
    assert base_geneformer_config.nemo1_ckpt_path is None
    assert not base_geneformer_config.return_only_hidden_states
    with megatron_parallel_state_utils.distributed_model_parallel_state(32):
        ckpt_path, initial_metrics, initial_trainer = _train_model_get_ckpt(
            name="test_experiment",
            root_dir=tmpdir / "pretrain",
            config=base_geneformer_config,
            n_steps_train=n_steps_train,
            batch_size=batch_size,
        )
        weights_ckpt = ckpt_path / "weights"
        assert weights_ckpt.exists()
        assert weights_ckpt.is_dir()
        assert io.is_distributed_ckpt(weights_ckpt)
        assert initial_trainer.model.config.num_layers == n_layers_test
        assert initial_metrics.collection_train["loss"][0] > initial_metrics.collection_train["loss"][-1]
    with megatron_parallel_state_utils.distributed_model_parallel_state(43):
        # NOTE all other hparams will be pulled from this checkpoint.
        update_base_geneformer_config = GeneformerConfig(
            initial_ckpt_path=str(ckpt_path),
        )
        continue_checkpoint, continue_metrics, continue_trainer = _train_model_get_ckpt(
            name="test_experiment_continue",
            root_dir=tmpdir / "continue_training",  # new checkpoint will land in a subdir of this
            config=update_base_geneformer_config,  # same config as before since we are just continuing training
            n_steps_train=n_steps_train,
            batch_size=batch_size,
        )
        weights_ckpt = ckpt_path / "weights"
        assert weights_ckpt.exists()
        assert weights_ckpt.is_dir()
        assert io.is_distributed_ckpt(weights_ckpt)
        assert continue_trainer.model.config.num_layers == n_layers_test
        assert continue_metrics.collection_train["loss"][0] > continue_metrics.collection_train["loss"][-1]
        assert sum(continue_metrics.collection_train["loss"][:5]) < sum(initial_metrics.collection_train["loss"][-5:])


@pytest.mark.needs_gpu
def test_finetune_geneformer(
    tmpdir, geneformer_config: GeneformerConfig, n_layers_test: int = 3, n_steps_train: int = 50, batch_size: int = 16
):
    base_geneformer_config = io.reinit(geneformer_config)  # generate a new copy by calling the cached init.

    # Modify both the variable and associated saved init hyper-param by calling config.mutate(...)
    base_geneformer_config.set_hparam("return_only_hidden_states", False)
    base_geneformer_config.set_hparam("nemo1_ckpt_path", None)
    base_geneformer_config.set_hparam("num_layers", n_layers_test)  # set to 3 layers
    base_geneformer_config.set_hparam("hidden_size", 128)
    base_geneformer_config.set_hparam("ffn_hidden_size", 256)
    # Re-initialize after manually updating hidden_size/ffn_hidden_size since so many other parameters
    #  are based off of these parameters and modified in post_init of the transformer config.
    base_geneformer_config = io.reinit(base_geneformer_config)
    assert base_geneformer_config.num_layers == n_layers_test
    assert base_geneformer_config.nemo1_ckpt_path is None
    assert not base_geneformer_config.return_only_hidden_states
    with megatron_parallel_state_utils.distributed_model_parallel_state(32):
        ckpt_path, initial_metrics, initial_trainer = _train_model_get_ckpt(
            name="test_experiment",
            root_dir=tmpdir / "pretrain",
            config=base_geneformer_config,
            n_steps_train=n_steps_train,
            batch_size=batch_size,
        )
        weights_ckpt = ckpt_path / "weights"
        assert weights_ckpt.exists()
        assert weights_ckpt.is_dir()
        assert io.is_distributed_ckpt(weights_ckpt)
        assert initial_trainer.model.config.num_layers == n_layers_test
        assert initial_metrics.collection_train["loss"][0] > initial_metrics.collection_train["loss"][-1]
    with megatron_parallel_state_utils.distributed_model_parallel_state(43):
        ft_geneformer_config = FineTuneSeqLenBioBertConfig(
            # All other hparams will be pulled from this checkpoint, aside from those in `override_parent_fields``
            initial_ckpt_path=str(ckpt_path),
        )
        simple_ft_checkpoint, simple_ft_metrics, ft_trainer = _train_model_get_ckpt(
            name="finetune_new_head",
            root_dir=tmpdir / "finetune_new_head",  # new checkpoint will land in a subdir of this
            config=ft_geneformer_config,  # same config as before since we are just continuing training
            n_steps_train=n_steps_train,
            batch_size=batch_size,
        )
        weights_ckpt = simple_ft_checkpoint / "weights"
        assert weights_ckpt.exists()
        assert weights_ckpt.is_dir()
        assert io.is_distributed_ckpt(weights_ckpt)
        assert ft_trainer.model.config.num_layers == n_layers_test
        assert simple_ft_metrics.collection_train["loss"][0] > simple_ft_metrics.collection_train["loss"][-1]


@pytest.mark.needs_gpu
@pytest.mark.skip(reason="PEFT currently broken with fusions activated.")
def test_finetune_geneformer_with_peft(
    tmpdir, geneformer_config: GeneformerConfig, n_layers_test: int = 3, n_steps_train: int = 50, batch_size: int = 16
):
    base_geneformer_config = io.reinit(geneformer_config)  # generate a new copy by calling the cached init.

    # Modify both the variable and associated saved init hyper-param by calling config.mutate(...)
    base_geneformer_config.set_hparam("return_only_hidden_states", False)
    base_geneformer_config.set_hparam("nemo1_ckpt_path", None)
    base_geneformer_config.set_hparam("num_layers", n_layers_test)  # set to 3 layers
    base_geneformer_config.set_hparam("hidden_size", 128)
    base_geneformer_config.set_hparam("ffn_hidden_size", 256)
    # Re-initialize after manually updating hidden_size/ffn_hidden_size since so many other parameters
    #  are based off of these parameters and modified in post_init of the transformer config.
    base_geneformer_config = io.reinit(base_geneformer_config)
    assert base_geneformer_config.num_layers == n_layers_test
    assert base_geneformer_config.nemo1_ckpt_path is None
    assert not base_geneformer_config.return_only_hidden_states
    with megatron_parallel_state_utils.distributed_model_parallel_state(32):
        ckpt_path, initial_metrics, initial_trainer = _train_model_get_ckpt(
            name="test_experiment",
            root_dir=tmpdir / "pretrain",
            config=base_geneformer_config,
            n_steps_train=n_steps_train,
            batch_size=batch_size,
        )
        weights_ckpt = ckpt_path / "weights"
        assert weights_ckpt.exists()
        assert weights_ckpt.is_dir()
        assert io.is_distributed_ckpt(weights_ckpt)
        assert initial_trainer.model.config.num_layers == n_layers_test
        assert initial_metrics.collection_train["loss"][0] > initial_metrics.collection_train["loss"][-1]
    with megatron_parallel_state_utils.distributed_model_parallel_state(43):
        ft_geneformer_config = FineTuneSeqLenBioBertConfig(
            # All other hparams will be pulled from this checkpoint, aside from those in `override_parent_fields``
            initial_ckpt_path=str(ckpt_path),
        )
        peft = LoRAForGeneFormerTokenRegressor()
        simple_ft_checkpoint, simple_ft_metrics, ft_trainer = _train_model_get_ckpt(
            name="finetune_new_head",
            root_dir=tmpdir / "finetune_new_head",  # new checkpoint will land in a subdir of this
            config=ft_geneformer_config,  # same config as before since we are just continuing training
            n_steps_train=n_steps_train,
            batch_size=batch_size,
            peft=peft,
        )
        weights_ckpt = simple_ft_checkpoint / "weights"
        assert weights_ckpt.exists()
        assert weights_ckpt.is_dir()
        assert io.is_distributed_ckpt(weights_ckpt)
        assert ft_trainer.model.config.num_layers == n_layers_test
        assert simple_ft_metrics.collection_train["loss"][0] > simple_ft_metrics.collection_train["loss"][-1]

        model = ft_trainer.model[0].module.module.module
        assert all(not p.requires_grad for p in model.embedding.parameters())
        assert all(not p.requires_grad for name, p in model.encoder.named_parameters() if "adapter" not in name)
        assert all(p.requires_grad for name, p in model.encoder.named_parameters() if "adapter" in name)
        assert all(p.requires_grad for p in model.regression_head.parameters())<|MERGE_RESOLUTION|>--- conflicted
+++ resolved
@@ -23,11 +23,8 @@
 import pytest
 import pytorch_lightning as pl
 import torch
-<<<<<<< HEAD
+import torch.utils.data
 from lightning.pytorch.callbacks import BasePredictionWriter
-=======
-import torch.utils.data
->>>>>>> eaabb31f
 from megatron.core.optimizer.optimizer_config import OptimizerConfig
 from megatron.core.transformer.module import Float16Module
 from nemo import lightning as nl
@@ -174,7 +171,6 @@
     )
 
 
-<<<<<<< HEAD
 class BatchPredictionWriter(BasePredictionWriter, pl.Callback):
     def __init__(self, output_dir, write_interval):
         super().__init__(write_interval)
@@ -205,13 +201,6 @@
         )
 
 
-def test_bionemo2_rootdir():
-    assert (bionemo2_root / "sub-packages").exists(), "Could not find bionemo2 root directory."
-    assert (bionemo2_root / "sub-packages").is_dir(), "sub-packages is supposed to be a directory."
-
-
-=======
->>>>>>> eaabb31f
 def test_nemo1_nemo2_weight_shapes_match(geneformer_config, seed: int = 42):
     data_dir = Path(data_path)
     train_data_path = data_dir / "train"
@@ -540,7 +529,7 @@
             bf16=geneformer_config.bf16,
         )
     )
-    module = BioBertLightningModule(config=geneformer_config, tokenizer=tokenizer, optimizer=optimizer)
+    module = biobert_lightning_module(config=geneformer_config, tokenizer=tokenizer, optimizer=optimizer)
 
     dataloader = torch.utils.data.DataLoader(_DummyDataSet(cells, tokenizer), batch_size=1, num_workers=0)
     with megatron_parallel_state_utils.distributed_model_parallel_state(seed):
