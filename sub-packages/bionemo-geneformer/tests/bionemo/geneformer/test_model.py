# SPDX-FileCopyrightText: Copyright (c) 2024 NVIDIA CORPORATION & AFFILIATES. All rights reserved.
# SPDX-License-Identifier: LicenseRef-Apache2
#
# Licensed under the Apache License, Version 2.0 (the "License");
# you may not use this file except in compliance with the License.
# You may obtain a copy of the License at
#
#     http://www.apache.org/licenses/LICENSE-2.0
#
# Unless required by applicable law or agreed to in writing, software
# distributed under the License is distributed on an "AS IS" BASIS,
# WITHOUT WARRANTIES OR CONDITIONS OF ANY KIND, either express or implied.
# See the License for the specific language governing permissions and
# limitations under the License.

import math
import tarfile
from copy import deepcopy
from pathlib import Path
from typing import List, Tuple
from unittest import mock

import pytest
import torch
import torch.utils.data
from megatron.core.optimizer.optimizer_config import OptimizerConfig
from megatron.core.transformer.module import Float16Module
from nemo import lightning as nl
from nemo.collections import llm as nllm
from nemo.lightning import io, resume
from nemo.lightning.nemo_logger import NeMoLogger
from nemo.lightning.pytorch import callbacks as nl_callbacks
from nemo.lightning.pytorch.callbacks.model_transform import ModelTransform
from nemo.lightning.pytorch.callbacks.peft import PEFT
from nemo.lightning.pytorch.optim.lr_scheduler import WarmupPolicyScheduler
from nemo.lightning.pytorch.optim.megatron import MegatronOptimizerModule
from pytorch_lightning.loggers import TensorBoardLogger
from torch.nn import functional as F
from tqdm import tqdm

from bionemo.core.data.load import load
from bionemo.core.utils.batching_utils import pad_token_ids
from bionemo.core.utils.dtypes import get_autocast_dtype
from bionemo.core.utils.random_utils import random_numpy_context
from bionemo.geneformer.api import GeneformerConfig, GeneformerModel, GeneformerNeMo1LightningModuleConnector
from bionemo.geneformer.data.singlecell.datamodule import SingleCellDataModule
from bionemo.geneformer.data.singlecell.preprocess import GeneformerPreprocess
from bionemo.geneformer.model.finetune_token_regressor import (
    FineTuneSeqLenBioBertConfig,
    LoRAForGeneFormerTokenRegressor,
)
<<<<<<< HEAD
from bionemo.geneformer.tokenizer.gene_tokenizer import GeneTokenizer
from bionemo.llm.data import collate
from bionemo.llm.model.biobert.lightning import BioBertLightningModule
from bionemo.llm.model.biobert.model import BiobertSpecOption
from bionemo.llm.utils.weight_utils import nemo1_to_nemo2_biobert_key_mapping
from bionemo.testing import megatron_parallel_state_utils
from bionemo.testing.callbacks import MetricTracker
from bionemo.testing.data.load import load
from bionemo.testing.utils import (
    assert_matrix_correlation_above_value,
    assert_matrix_mape_below_value,
    compare_dataclasses,
=======
from bionemo.llm.model.biobert.lightning import biobert_lightning_module
from bionemo.llm.utils.weight_utils import nemo1_to_nemo2_biobert_key_mapping
from bionemo.testing import megatron_parallel_state_utils
from bionemo.testing.callbacks import MetricTracker
from bionemo.testing.utils import (
    assert_matrix_correlation_above_value,
    assert_matrix_mape_below_value,
>>>>>>> 7192b5b8
)


nemo1_checkpoint_path: Path = load("geneformer/qa")
nemo1_release_checkpoint_path: Path = load("geneformer/10M_240530:1.0")
nemo2_release_checkpoint_path: Path = load("geneformer/10M_240530:2.0")
nemo_1_per_layer_outputs_path: Path = load("single_cell/nemo1-geneformer-per-layer-outputs")
nemo_1_expected_values_path: Path = load("single_cell/nemo1-geneformer-golden-vals")
data_path: Path = load("single_cell/testdata-20240506") / "cellxgene_2023-12-15_small" / "processed_data"


CELLS_FOR_TEST: List[List[str]] = [
    [
        "ENSG00000288623",
        "ENSG00000288658",
        "ENSG00000288681",
        "ENSG00000288698",
        "ENSGR0000002586",
        "ENSGR0000124333",
        "ENSGR0000124334",
        "ENSGR0000167393",
        "ENSGR0000168939",
        "ENSGR0000169084",
    ],
    [
        "ENSG00000259900",
        "ENSG00000259916",
        "ENSG00000259956",
        "ENSG00000259958",
        "ENSG00000259991",
        "ENSG00000260001",
        "ENSG00000260007",
        "ENSG00000260027",
        "ENSG00000260040",
        "ENSG00000260045",
        "ENSG00000260092",
        "ENSG00000260099",
        "ENSG00000260119",
    ],
    [
        "ENSG00000269743",
        "ENSG00000269746",
        "ENSG00000269748",
        "ENSG00000269753",
        "ENSG00000269754",
        "ENSG00000269755",
        "ENSG00000269759",
        "ENSG00000269766",
        "ENSG00000269773",
        "ENSG00000269781",
        "ENSG00000269782",
        "ENSG00000269783",
        "ENSG00000269790",
        "ENSG00000269791",
        "ENSG00000269795",
    ],
]

MODEL_PRECISION: str = "bf16-mixed"
<<<<<<< HEAD
USE_TE: bool = True  # TODO use this for high level decisions around whether we're ready to switch to TE
TARGET_MEAN_LOSS: float = 2.368649959564209
=======
USE_TE: bool = True
TARGET_MEAN_LOSS: float = 2.442256450653076
>>>>>>> 7192b5b8


@pytest.fixture()
def cells() -> List[List[str]]:
    return deepcopy(CELLS_FOR_TEST)


@pytest.fixture
def geneformer_config():
    autocast_dtype = get_autocast_dtype(MODEL_PRECISION)
    return GeneformerConfig(
        model_cls=GeneformerModel,
        num_layers=6,
        hidden_size=256,
        ffn_hidden_size=512,
        num_attention_heads=4,
        seq_length=2048,
        fp16=autocast_dtype == torch.float16,  # normally handled by ptl precision plugin
        bf16=autocast_dtype == torch.bfloat16,  # normally handled by ptl precision plugin
        params_dtype=autocast_dtype,
        pipeline_dtype=autocast_dtype,
        autocast_dtype=autocast_dtype,  # setting this speeds things up a lot
<<<<<<< HEAD
        gradient_accumulation_fusion=False,  # THIS BREAKS STUFF, leave False
        layernorm_zero_centered_gamma=False,  # TODO(@jstjohn) check this
        layernorm_epsilon=1.0e-12,
        activation_func=F.gelu,  # TODO(@jstjohn) check this
        qk_layernorm=False,  # TODO(@jstjohn) check this
        apply_residual_connection_post_layernorm=False,  # False is new default, True was BERT pub.
        bias_activation_fusion=True,  # TODO(@jstjohn) check this
        bias_dropout_fusion=True,  # TODO(@jstjohn) check this
        get_attention_mask_from_fusion=False,
        attention_dropout=0.1,  # historically ignored in nemo1, always set to 0.1
        share_embeddings_and_output_weights=True,
        enable_autocast=False,  # This has to be set to True if we use the mixed precision plugin
        biobert_spec_option=BiobertSpecOption.bert_layer_with_transformer_engine_spec
        if USE_TE
        else BiobertSpecOption.bert_layer_local_spec,
=======
>>>>>>> 7192b5b8
        nemo1_ckpt_path=str(nemo1_checkpoint_path),
        return_only_hidden_states=True,  # This is what we did in nemo1 for inference
    )


@pytest.mark.skipif(not torch.cuda.is_available(), reason="Need cuda to run this test.")
@pytest.mark.skip(reason="This test only works when executed by itself. FIXME issue #226.")
def test_nemo1_checkpoint_conversion(
    tmpdir: Path, geneformer_config: GeneformerConfig, cells: List[List[str]], seed: int = 42
):
    with megatron_parallel_state_utils.distributed_model_parallel_state(32):
        converter = GeneformerNeMo1LightningModuleConnector(nemo1_release_checkpoint_path)
        assert isinstance(converter.tokenizer, GeneTokenizer)
        diffs = compare_dataclasses(converter.config, geneformer_config)
        skip_fields = {"nemo1_ckpt_path", "return_only_hidden_states", "init_method", "output_layer_init_method"}
        filt = [d for d in diffs if d["field"] not in skip_fields]
        assert filt == []
        out_config = tmpdir / "out_config"
        converter.apply(out_config)  # currently crashes in here during self.nemo_save(out_path, trainer)
        assert io.is_distributed_ckpt(out_config / "weights")
        geneformer_config_logit = deepcopy(geneformer_config)
        # Set up the model to return logits and switch to the released 10M checkpoint
        geneformer_config_logit.set_hparam("return_only_hidden_states", False)  # return logits
        geneformer_config_logit.set_hparam("initial_ckpt_path", str(out_config))  # release checkpoint is important

        mean_loss = _get_loss_from_model(geneformer_config_logit, seed)
        assert mean_loss < TARGET_MEAN_LOSS or mean_loss == pytest.approx(TARGET_MEAN_LOSS, abs=1e-2, rel=None)


def test_nemo1_nemo2_weight_shapes_match(geneformer_config, seed: int = 42):
    data_dir = Path(data_path)
    train_data_path = data_dir / "train"
    if not nemo1_checkpoint_path.exists():
        raise FileNotFoundError(f"Could not find checkpoint at {nemo1_checkpoint_path}. {data_dir}")
    if not train_data_path.exists():
        raise FileNotFoundError(f"Could not find train data at {train_data_path}. {data_dir}")

    with (
        tarfile.open(nemo1_checkpoint_path, "r") as old_ckpt,
        torch.no_grad(),
        megatron_parallel_state_utils.distributed_model_parallel_state(seed),
    ):
        ckpt_file = old_ckpt.extractfile("./model_weights.ckpt")
        old_weights = torch.load(ckpt_file)
        preprocessor = GeneformerPreprocess(
            download_directory=train_data_path,
            medians_file_path=train_data_path / "medians.json",
            tokenizer_vocab_path=train_data_path / "geneformer.vocab",
        )
        match preprocessor.preprocess():
            case {"tokenizer": tokenizer, "median_dict": _}:
                pass
            case _:
                assert False
        new_model = geneformer_config.configure_model(tokenizer)
        new_state_dict = new_model.state_dict_for_save_checkpoint()
        # Set the new_model_prefix to "" since we are looking at the base megatron model and not the lightning module which stores a copy of
        #  this model into self.module
        old_keys = {nemo1_to_nemo2_biobert_key_mapping(k, new_model_prefix="", te_mapping=USE_TE) for k in old_weights}
        assert len(old_keys) == len(old_weights), "Mapping unexpectedly discarded some keys."
        new_keys = set(new_state_dict)
        for k, v in old_weights.items():
            # Make sure the shapes of the weights match.
            assert (
                new_state_dict[nemo1_to_nemo2_biobert_key_mapping(k, new_model_prefix="", te_mapping=USE_TE)].shape
                == v.shape
            )
        extra_keys = new_keys - old_keys
        extra_non_null_keys = {
            # TE adds non-null ._extra_state objects to layers so skip those.
            k
            for k in extra_keys
            if new_state_dict[k] is not None and not k.endswith("_extra_state")
        }
        assert not extra_non_null_keys, "There are new keys that have state that is missing from the old checkpoint."
        missing_old_keys = old_keys - new_keys
        assert not missing_old_keys, "There are keys in the old checkpoint that are missing from the new model."


def _apply_tokenizer(tokenizer, sequences: List[List[str]], device) -> List[torch.Tensor]:
    # parent pulls the tokenizer from the loaded model.
    try:
        token_ids = [
            torch.tensor(
                [tokenizer.class_id] + [tokenizer.token_to_id(gene_symbol) for gene_symbol in gene_symbols],
                device=device,
                dtype=torch.long,
            )
            for gene_symbols in sequences
        ]
    except TypeError as e:
        invalid_tokens = {gene_symbol for gene_symbols in sequences for gene_symbol in gene_symbols} - set(
            tokenizer.vocab.keys()
        )
        raise ValueError(
            f"Unknown token in gene symbols. Please filter genes for those present in self.tokenizer:\n{invalid_tokens}"
        ) from e
    return token_ids


def _batched_tokenizer(
    tokenizer, sequences: List[List[str]], device, seq_length: int = 2048, dynamic_padding: bool = True
) -> Tuple[torch.Tensor, torch.Tensor]:
    """
    Tokenize sequences.
    Returns:
        token_ids (torch.Tensor, long): token ids
        mask (torch.Tensor, long, float): boolean mask for padded sections
    """
    token_ids = _apply_tokenizer(tokenizer=tokenizer, sequences=sequences, device=device)

    # Validate input sequences length
    if any(len(t) > seq_length for t in token_ids):
        raise ValueError(f"One or more sequence exceeds max length({seq_length}).")

    # Set fixed padding when dynamic padding is disabled
    if not dynamic_padding:
        padding_length = seq_length
    else:
        padding_length = None
    # Pad token ids (1/True = Active, 0/False = Inactive)
    token_ids, mask = pad_token_ids(
        token_ids,
        padding_value=tokenizer.pad_id,
        padding_len=padding_length,
        device=device,
    )

    return token_ids, mask


class _DummyDataSet(torch.utils.data.Dataset):
    def __init__(self, cells: List[List[str]], tokenizer):
        input_ids, mask = _batched_tokenizer(tokenizer, cells, device=torch.device("cuda"))
        self.input_ids = input_ids
        self.mask = mask
        assert len(self.input_ids) == len(self.mask)

    def __len__(self):
        return len(self.input_ids)

    def __getitem__(self, idx):
        return {"text": self.input_ids[idx], "attention_mask": self.mask[idx]}


def test_geneformer_nemo1_v_nemo2_inference_golden_values(
    geneformer_config: GeneformerConfig, cells: List[List[str]], seed: int = 42
):
    """NOTE: this test is against old nemo1 inference golden values. It may be deprecated in the future as we move away from nemo1.
      This test documents _how_ different the two models are at the moment.
    Original model summary:
    BertModel(
    (language_model): TransformerLanguageModel(
        (embedding): Embedding(
            (word_embeddings): VocabParallelEmbedding()
            (position_embeddings): Embedding(2048, 256)
            (embedding_dropout): Dropout(p=0.02, inplace=False)
        )
        (encoder): ParallelTransformer(
        (layers): ModuleList(
            (0-5): 6 x ParallelTransformerLayer(
            (input_layernorm): MixedFusedLayerNorm(torch.Size([256]), eps=1e-12, elementwise_affine=True)
            (self_attention): ParallelAttention(
                (query_key_value): ColumnParallelLinear()
                (core_attention): CoreAttention(
                (scale_mask_softmax): MatchedScaleMaskSoftmax()
                (attention_dropout): Dropout(p=0.1, inplace=False)
                )
                (dense): RowParallelLinear()
            )
            (post_attention_layernorm): MixedFusedLayerNorm(torch.Size([256]), eps=1e-12, elementwise_affine=True)
            (mlp): ParallelMLP(
                (dense_h_to_4h): ColumnParallelLinear()
                (dense_4h_to_h): RowParallelLinear()
            )
            )
        )
        (final_layernorm): MixedFusedLayerNorm(torch.Size([256]), eps=1e-12, elementwise_affine=True)
        )
    )
    (lm_head): BertLMHead(
        (dense): Linear(in_features=256, out_features=256, bias=True)
        (layernorm): MixedFusedLayerNorm(torch.Size([256]), eps=1e-12, elementwise_affine=True)
    )
    )

    New model summary:
    MegatronBioBertModel(
    (embedding): LanguageModelEmbedding(
        (word_embeddings): VocabParallelEmbedding()
        (position_embeddings): Embedding(2048, 256)
        (embedding_dropout): Dropout(p=0.02, inplace=False)
    )
    (encoder): TransformerBlock(
        (layers): ModuleList(
        (0-5): 6 x TransformerLayer(
            (input_layernorm): FusedLayerNorm()
            (self_attention): SelfAttention(
            (core_attention): DotProductAttention(
                (scale_mask_softmax): FusedScaleMaskSoftmax()
                (attention_dropout): Dropout(p=0.1, inplace=False)
            )
            (linear_proj): RowParallelLinear()
            (linear_qkv): ColumnParallelLinear()
            (q_layernorm): IdentityOp()
            (k_layernorm): IdentityOp()
            )
            (pre_cross_attn_layernorm): IdentityOp()
            (cross_attention): IdentityOp()
            (cross_attn_bda): IdentityFuncOp()
            (pre_mlp_layernorm): FusedLayerNorm()
            (mlp): MLP(
            (linear_fc1): ColumnParallelLinear()
            (linear_fc2): RowParallelLinear()
            )
        )
        )
        (final_layernorm): LayerNorm()
    )
    (lm_head): BertLMHead(
        (dense): Linear(in_features=256, out_features=256, bias=True)
        (layer_norm): FusedLayerNorm()
    )
    (output_layer): ColumnParallelLinear()
    )


    """

    assert nemo_1_expected_values_path.exists(), f"Could not find expected values at {nemo_1_expected_values_path}."

    data_dir = Path(data_path)
    train_data_path = data_dir / "train"
    if not nemo1_checkpoint_path.exists():
        raise FileNotFoundError(f"Could not find checkpoint at {nemo1_checkpoint_path}. {data_dir}")
    if not train_data_path.exists():
        raise FileNotFoundError(f"Could not find train data at {train_data_path}. {data_dir}")

    preprocessor = GeneformerPreprocess(
        download_directory=train_data_path,
        medians_file_path=train_data_path / "medians.json",
        tokenizer_vocab_path=train_data_path / "geneformer.vocab",
    )
    match preprocessor.preprocess():
        case {"tokenizer": tokenizer, "median_dict": _}:
            pass
        case _:
            assert False

    strategy = nl.MegatronStrategy(
        tensor_model_parallel_size=1,
        pipeline_model_parallel_size=1,
        ddp="megatron",
        find_unused_parameters=True,
        data_sampler=nl.MegatronDataSampler(
            micro_batch_size=3,
            global_batch_size=3,
            seq_len=16,
            output_log=False,  # this is needed for predict step to work
        ),
    )
    trainer = nl.Trainer(
        devices=1,
        accelerator="gpu",
        strategy=strategy,
        num_nodes=1,
        plugins=nl.MegatronMixedPrecision(precision=MODEL_PRECISION),
    )
    optimizer = MegatronOptimizerModule(
        config=OptimizerConfig(
            lr=1e-4,
            optimizer="adam",
            use_distributed_optimizer=True,
            fp16=geneformer_config.fp16,
            bf16=geneformer_config.bf16,
        )
    )
    module = biobert_lightning_module(config=geneformer_config, tokenizer=tokenizer, optimizer=optimizer)

    dataloader = torch.utils.data.DataLoader(_DummyDataSet(cells, tokenizer), batch_size=3, num_workers=0)
    with megatron_parallel_state_utils.distributed_model_parallel_state(seed):
        result = torch.cat(trainer.predict(module, dataloaders=dataloader), dim=1).transpose(1, 0).contiguous()
    assert len(result) == 3
    expected_vals = {k: v.to(result.device) for k, v in torch.load(nemo_1_expected_values_path).items()}
    assert_matrix_mape_below_value(
        result,
        expected_vals["expected_hidden_state"],
        mask=expected_vals["expected_pad_masks"],
        eps=0.1,
        max_mape=2.5,  # 2.5% average difference in final values with a magnitude over 0.1
    )
    assert_matrix_correlation_above_value(
        result,
        expected_vals["expected_hidden_state"],
        mask=expected_vals["expected_pad_masks"],
        min_correlation=0.9999,
    )


@pytest.mark.skipif(USE_TE, reason="This per-layer test does not yet support TE mapping.")
def test_geneformer_inference_nemo1_v_nemo2_golden_values_by_layer(
    geneformer_config: GeneformerConfig, cells: List[List[str]], seed: int = 42
):
    """NOTE: this test is against old nemo1 inference golden values. It may be deprecated in the future as we move away from nemo1.
    This test documents _how_ different the two models are at the moment at each layer, and highlights which layers are the most
    different. This test is useful for debugging and understanding the differences between the two models.
    """
    assert (
        nemo_1_per_layer_outputs_path.exists()
    ), f"Could not find per-layer expected values at {nemo_1_per_layer_outputs_path}."
    data_dir = Path(data_path)
    train_data_path = data_dir / "train"
    if not nemo1_checkpoint_path.exists():
        raise FileNotFoundError(f"Could not find checkpoint at {nemo1_checkpoint_path}. {data_dir}")
    if not train_data_path.exists():
        raise FileNotFoundError(f"Could not find train data at {train_data_path}. {data_dir}")

    with (
        tarfile.open(nemo1_checkpoint_path, "r") as old_ckpt,
        torch.inference_mode(),
        megatron_parallel_state_utils.distributed_model_parallel_state(seed),
    ):
        ckpt_file = old_ckpt.extractfile("./model_weights.ckpt")
        old_weights = torch.load(ckpt_file)
        new_state_dict_from_old = {}
        for k, v in old_weights.items():
            new_key = nemo1_to_nemo2_biobert_key_mapping(k, new_model_prefix="", te_mapping=USE_TE)
            new_v = v
            new_state_dict_from_old[new_key] = new_v
        preprocessor = GeneformerPreprocess(
            download_directory=train_data_path,
            medians_file_path=train_data_path / "medians.json",
            tokenizer_vocab_path=train_data_path / "geneformer.vocab",
        )
        match preprocessor.preprocess():
            case {"tokenizer": tokenizer, "median_dict": _}:
                pass
            case _:
                assert False
        new_model = geneformer_config.configure_model(tokenizer).eval().cuda()
        # TE adds non-null ._extra_state objects to layers, which store some kind of buffer bits
        #  so we need to allow those to pass through.
        new_model.load_state_dict(new_state_dict_from_old, strict=not USE_TE)
        for k, v in new_model.state_dict().items():
            # Make sure the weights were properly loaded
            if v is not None and not k.endswith("_extra_state"):
                torch.testing.assert_close(new_state_dict_from_old[k], v, check_dtype=False, check_device=False)
            else:
                assert k.endswith("_extra_state")

        input_ids, mask = _batched_tokenizer(tokenizer, cells, device=torch.device("cuda"))

        # with torch.autocast(device_type="cuda", dtype=get_autocast_dtype("bf16-mixed")):
        # new_model = new_model.bfloat16()  # if we move to the lightning way of calling forward we can drop this
        new_model.post_process = False  # so we get hidden states rather than logits
        new_model.encoder.post_process = True
        new_model.encoder.post_layer_norm = True

        # normally handled by ptl precision plugin
        new_model = (
            Float16Module(new_model.config, new_model)
            if new_model.config.autocast_dtype in {torch.float16, torch.bfloat16}
            else new_model
        )

        new_outputs = {}
        from functools import partial

        def register_hooks(model, hook_fn):
            for name, module in model.named_modules():
                module.register_forward_hook(partial(hook_fn, name))

        def hook_fn(name, module, input, output):
            new_outputs[name] = (str(type(module)), input, output)

        register_hooks(new_model, hook_fn)
        # Fill up the new_outputs
        # with torch.autocast(enabled=geneformer_config.enable_autocast, dtype=geneformer_config.autocast_dtype, device_type="cuda"):
        _ = new_model(input_ids, mask)
        ori_outputs = torch.load(nemo_1_per_layer_outputs_path)

        # Test settings for MAPE https://en.wikipedia.org/wiki/Mean_absolute_percentage_error thresholds
        softmax_mape_threshold = 9.88
        mape_tolerances = {
            "module.encoder.layers.0.self_attention.core_attention.scale_mask_softmax": softmax_mape_threshold,
            "module.encoder.layers.0.self_attention.core_attention.attention_dropout": softmax_mape_threshold,
            "module.encoder.layers.1.self_attention.core_attention.scale_mask_softmax": softmax_mape_threshold,
            "module.encoder.layers.1.self_attention.core_attention.attention_dropout": softmax_mape_threshold,
            "module.encoder.layers.2.self_attention.core_attention.scale_mask_softmax": softmax_mape_threshold,
            "module.encoder.layers.2.self_attention.core_attention.attention_dropout": softmax_mape_threshold,
            "module.encoder.layers.3.self_attention.core_attention.scale_mask_softmax": softmax_mape_threshold,
            "module.encoder.layers.3.self_attention.core_attention.attention_dropout": softmax_mape_threshold,
            "module.encoder.layers.4.self_attention.core_attention.scale_mask_softmax": softmax_mape_threshold,
            "module.encoder.layers.4.self_attention.core_attention.attention_dropout": softmax_mape_threshold,
            "module.encoder.layers.5.self_attention.core_attention.scale_mask_softmax": softmax_mape_threshold,
            "module.encoder.layers.5.self_attention.core_attention.attention_dropout": softmax_mape_threshold,
            "module.encoder.layers.4.pre_mlp_layernorm": 3.6,
            "module.encoder.layers.5.input_layernorm": 3.6,
            "module.encoder.layers.5.pre_mlp_layernorm": 4.1,
        }
        default_mape_tolerance = 3.3  # 3.3% difference in larger magnitude values with values over a magnitude of 0.1

        # Test settings for correlation https://en.wikipedia.org/wiki/Pearson_correlation_coefficient thresholds
        correlation_tolerances = {
            "module.encoder.layers.0.self_attention.core_attention.scale_mask_softmax": 0.985,
            "module.encoder.layers.0.self_attention.core_attention.attention_dropout": 0.985,
            "module.encoder.layers.1.self_attention.core_attention.scale_mask_softmax": 0.975,
            "module.encoder.layers.1.self_attention.core_attention.attention_dropout": 0.975,
            "module.encoder.layers.2.self_attention.core_attention.scale_mask_softmax": 0.975,
            "module.encoder.layers.2.self_attention.core_attention.attention_dropout": 0.975,
            "module.encoder.layers.3.self_attention.core_attention.scale_mask_softmax": 0.975,
            "module.encoder.layers.3.self_attention.core_attention.attention_dropout": 0.975,
            "module.encoder.layers.4.self_attention.core_attention.scale_mask_softmax": 0.96,
            "module.encoder.layers.4.self_attention.core_attention.attention_dropout": 0.96,
            "module.encoder.layers.5.self_attention.core_attention.scale_mask_softmax": 0.925,
            "module.encoder.layers.5.self_attention.core_attention.attention_dropout": 0.925,
        }
        default_correlation_tolerance = (
            0.9998 if new_model.config.autocast_dtype == torch.float32 else 0.99
        )  # 0.9999 correlation for final layer

        mask_t = mask.transpose(1, 0).contiguous()
        mask = mask[..., None]
        mask_t = mask_t[..., None]
        for module_name, (ori_cls_name, _, ori_output) in ori_outputs.items():
            new_module_name = nemo1_to_nemo2_biobert_key_mapping(
                module_name, new_model_prefix="module", te_mapping=USE_TE
            )
            if new_module_name == "module.language_model":
                new_module_name = "module.encoder"
            if new_module_name == "model":
                new_module_name = ""
            new_cls_name, _, new_output = new_outputs[new_module_name]
            if new_module_name == "" and module_name == "":
                new_output = new_output.transpose(0, 1).contiguous()
            if isinstance(ori_output, (tuple, list)) or isinstance(new_output, (tuple, list)):
                if isinstance(ori_output, (tuple, list)):
                    ori_output = [o for o in ori_output if o is not None]
                else:
                    ori_output = [ori_output]
                if isinstance(new_output, (tuple, list)):
                    new_output = [o for o in new_output if o is not None]
                else:
                    new_output = [new_output]
                assert type(ori_output) is type(new_output)
                assert len(ori_output) == len(new_output)
                for ori, new in zip(ori_output, new_output):
                    if ori is None and new is None:
                        continue
                    if ori is None or new is None:
                        assert False, f"One of the outputs is None, but the other is not. {ori}, {new}"
                    assert ori.shape == new.shape
                    if ori.shape[0:2] == (16, 3):
                        _mask = mask_t
                    elif ori.shape[0:2] == (3, 16):
                        _mask = mask
                    else:
                        _mask = None
                    assert_matrix_mape_below_value(
                        new,
                        ori,
                        mask=_mask,
                        max_mape=mape_tolerances.get(new_module_name, default_mape_tolerance),
                        eps=1e-1,
                        msg=f"Module: {new_module_name}",
                    )
                    assert_matrix_correlation_above_value(
                        new,
                        ori,
                        mask=_mask,
                        min_correlation=correlation_tolerances.get(new_module_name, default_correlation_tolerance),
                        msg=f"Module: {new_module_name}",
                    )
            else:
                if new_output.shape[0:2] == (16, 3):
                    _mask = mask_t
                elif new_output.shape[0:2] == (3, 16):
                    _mask = mask
                else:
                    _mask = None
                assert_matrix_mape_below_value(
                    new_output,
                    ori_output,
                    mask=_mask,
                    eps=1e-1,
                    max_mape=mape_tolerances.get(new_module_name, default_mape_tolerance),
                    msg=f"Module: {new_module_name}",
                )
                assert_matrix_correlation_above_value(
                    new_output,
                    ori_output,
                    mask=_mask,
                    min_correlation=correlation_tolerances.get(new_module_name, default_correlation_tolerance),
                    msg=f"Module: {new_module_name}",
                )


def _get_loss_from_model(model_config: GeneformerConfig, seed: int) -> float:
    """Shared test utility that we can use for a positive and negative control on the loss from our loaded checkpoint."""
    data_dir = Path(data_path)
    train_data_path = data_dir / "train"

    with (
        torch.inference_mode(),
        megatron_parallel_state_utils.distributed_model_parallel_state(seed),
        random_numpy_context(seed),
    ):
        preprocessor = GeneformerPreprocess(
            download_directory=train_data_path,
            medians_file_path=train_data_path / "medians.json",
            tokenizer_vocab_path=train_data_path / "geneformer.vocab",
        )
        match preprocessor.preprocess():
            case {"tokenizer": tokenizer, "median_dict": median_dict}:
                pass
            case _:
                assert False
        new_model = model_config.configure_model(tokenizer).eval().cuda()
        # normally handled by ptl precision plugin
        new_model = (
            Float16Module(new_model.config, new_model)
            if new_model.config.autocast_dtype in {torch.float16, torch.bfloat16}
            else new_model
        )

        # NOTE: a small change to randomization in the single-cell dataset could throw our test below off by a small amount
        #  maybe 0.02 or so, if the value is above that range then disable the 200 batch limit and check the global number
        #  going back to `n += 1` and `loss += F.cross_entropy(logits[loss_mask], target[loss_mask], reduction="mean")`
        #  for consistency with the old results. Then if those look good, redefine the target with our seeds and the
        #  updated dataset.
        from bionemo.geneformer.data.singlecell.datamodule import SingleCellDataModule

        micro_batch_size, devices = 8, 1

        data_module = SingleCellDataModule(
            train_dataset_path=data_path / "train",
            val_dataset_path=data_path / "val",
            test_dataset_path=data_path / "test",
            tokenizer=tokenizer,
            seq_length=2048,
            random_token_prob=0.1,
            median_dict=median_dict,
            micro_batch_size=micro_batch_size,
            global_batch_size=micro_batch_size * devices,
            mask_prob=0.15,
            mask_token_prob=0.8,
            seed=42,
        )

        limit_batches = 200
        data_module.trainer = mock.Mock()
        data_module.trainer.max_epochs = 1
        data_module.trainer.max_steps = 10
        data_module.trainer.val_check_interval = 2
        data_module.trainer.limit_val_batches = limit_batches
        data_module.trainer.limit_test_batches = limit_batches

        data_module.setup()
        dl = data_module.test_dataloader()

        loss = 0
        n = 0
        for i, batch in tqdm(enumerate(dl), total=len(dl)):
            # with torch.autocast(enabled=model_config.enable_autocast, dtype=model_config.autocast_dtype, device_type="cuda"):
            result = new_model(
                input_ids=batch["text"].cuda(),
                attention_mask=batch["attention_mask"].cuda(),
            )
            loss_mask = batch["loss_mask"].cuda()
            # token_logits is s,b and for simplicity here let's transpose to b,s. In general this reduces performance.
            logits = result["token_logits"].transpose(0, 1).contiguous()
            target = batch["labels"].cuda()

            loss += F.cross_entropy(logits[loss_mask].float(), target[loss_mask], reduction="sum")
            n += loss_mask.sum()

            if limit_batches is not None and i + 1 >= limit_batches:
                break

        mean_loss: float = (loss / n).cpu().numpy().item()
    return mean_loss


def test_inference_loss_10m_released_checkpoint(geneformer_config: GeneformerConfig, seed: int = 42):
    """Test that we get a good loss when loading a bionemo1 checkpoint with a properly initialized config"""
    geneformer_config_logit = deepcopy(geneformer_config)
    # Set up the model to return logits and switch to the released 10M checkpoint
    geneformer_config_logit.set_hparam("return_only_hidden_states", False)  # return logits
    geneformer_config_logit.set_hparam(
        "nemo1_ckpt_path", nemo1_release_checkpoint_path
    )  # release checkpoint is important

    mean_loss = _get_loss_from_model(geneformer_config_logit, seed)

    # NOTE: the values in the table were from the average of averages of 8 sized batches
    # Experiment 1) loaded the 10M model and did the mean of mean loss with 8 sized batches
    #  this gives: 2.3558831214904785 vs 2.357126723703872, so we actually do better!
    # For NVIDIA employees see work here:
    #   https://docs.google.com/document/d/1CofamqHbQlp5U8SjmW7NR7PbTbF72Lj9L9xz1W5t3ZI/edit
    # Experiment 2)
    #  With a proper loss (sum/n) and limiting to 200 _random_ batches of size 8 for speed
    #  we get a similar range number of 2.368649959564209.
    #  a small change that has lower impact than the change between models is probably acceptable.
    #  the target is defined as described above for the 10M checkpoint based on our first pass
    #  of the megatron implementation. Since we manually passed experiment 1 this experiment
    #  will define our initial "golden value" test target.
    assert mean_loss < TARGET_MEAN_LOSS or mean_loss == pytest.approx(TARGET_MEAN_LOSS, abs=1e-2, rel=None)
<<<<<<< HEAD
=======


def test_inference_loss_10m_nemo2_released_checkpoint(geneformer_config: GeneformerConfig, seed: int = 42):
    """Test that we get a good loss when loading a bionemo1 checkpoint with a properly initialized config"""
    geneformer_config_logit = deepcopy(geneformer_config)
    # Set up the model to return logits and switch to the released 10M checkpoint
    geneformer_config_logit.set_hparam("return_only_hidden_states", False)  # return logits
    geneformer_config_logit.set_hparam(
        "initial_ckpt_path", nemo2_release_checkpoint_path
    )  # release checkpoint is important

    mean_loss = _get_loss_from_model(geneformer_config_logit, seed)

    # NOTE: the values in the table were from the average of averages of 8 sized batches
    # Experiment 1) loaded the 10M model and did the mean of mean loss with 8 sized batches
    #  this gives: 2.3558831214904785 vs 2.357126723703872, so we actually do better!
    # For NVIDIA employees see work here:
    #   https://docs.google.com/document/d/1CofamqHbQlp5U8SjmW7NR7PbTbF72Lj9L9xz1W5t3ZI/edit
    # Experiment 2)
    #  With a proper loss (sum/n) and limiting to 200 _random_ batches of size 8 for speed
    #  we get a similar range number of 2.368649959564209.
    #  a small change that has lower impact than the change between models is probably acceptable.
    #  the target is defined as described above for the 10M checkpoint based on our first pass
    #  of the megatron implementation. Since we manually passed experiment 1 this experiment
    #  will define our initial "golden value" test target.
    assert mean_loss < TARGET_MEAN_LOSS or mean_loss == pytest.approx(TARGET_MEAN_LOSS, abs=1e-2, rel=None)
>>>>>>> 7192b5b8


def test_inference_loss_10m_released_checkpoint_wrong_activation(geneformer_config: GeneformerConfig, seed: int = 42):
    """Test that when we use the wrong activation we get worse loss out of the same function we test for a positive
    signal. This acts as the negative control.
    """
    geneformer_config_logit = deepcopy(geneformer_config)
    # Set up the model to return logits and switch to the released 10M checkpoint
    geneformer_config_logit.set_hparam("return_only_hidden_states", False)  # return logits
    geneformer_config_logit.set_hparam(
        "nemo1_ckpt_path", nemo1_release_checkpoint_path
    )  # release checkpoint is important

    # introduce a breaking change with a future xfail as a negative control for our test
    geneformer_config_logit.set_hparam("activation_func", torch.nn.functional.relu)  # the model should be gelu
    geneformer_config_logit.set_hparam("bias_activation_fusion", False)  # this needs to be off for ReLu support

    mean_loss = _get_loss_from_model(geneformer_config_logit, seed)
    # In one run, this gave a mean_loss of 7.9! Very much broke the model.
    #  note that the model can be trained to work with relu and produces similar loss curves
    #  but the weights trained one way are not compatible with the other.
    # Our HF model was at 3, so 5 is pretty clearly out of expected range. This shows how
    #  sensitive the checkpoint is to a real change in the underlying function.
    #  Perhaps a future model is more robust, so if this value needs to come down we can
    #  do that.
    assert mean_loss > 5


def _train_model_get_ckpt(
    name: str,
    root_dir: Path,
    config: GeneformerConfig,
    n_steps_train: int,
    batch_size: int,
    peft: PEFT | None = None,
    lr: float = 5e-4,
) -> Tuple[Path, MetricTracker, nl.Trainer]:
    data_error_str = "Please download test data with:\n`python scripts/download_artifacts.py --models all --model_dir ./models --data all --data_dir ./ --verbose --source pbss`"
    data_dir = Path(data_path)
    train_data_path = data_dir / "train"
    val_data_path = data_dir / "val"
    if not nemo1_checkpoint_path.exists():
        raise FileNotFoundError(f"Could not find checkpoint at {nemo1_checkpoint_path}. {data_error_str}")
    if not train_data_path.exists():
        raise FileNotFoundError(f"Could not find train data at {train_data_path}. {data_error_str}")

    preprocessor = GeneformerPreprocess(
        download_directory=train_data_path,
        medians_file_path=train_data_path / "medians.json",
        tokenizer_vocab_path=train_data_path / "geneformer.vocab",
    )
    match preprocessor.preprocess():
        case {"tokenizer": tokenizer, "median_dict": median_dict}:
            pass
        case _:
            assert False

    data_module = SingleCellDataModule(
        tokenizer=tokenizer,
        median_dict=median_dict,
        train_dataset_path=str(val_data_path),  # Val has 3 samples, so this will result in good overfitting.
        val_dataset_path=str(val_data_path),
        test_dataset_path=str(val_data_path),
        random_token_prob=0.1,
        micro_batch_size=batch_size,
        global_batch_size=batch_size,
        num_workers=0,
        persistent_workers=False,
    )

    checkpoint_callback = nl_callbacks.ModelCheckpoint(
        save_last=True,
        save_on_train_epoch_end=True,
        monitor="reduced_train_loss",  # TODO find out how to get val_loss logged and use "val_loss",
        every_n_train_steps=n_steps_train // 2,
        always_save_context=True,  # Enables the .nemo file-like checkpointing where all IOMixins are under SerDe
    )
    save_dir = root_dir / name
    tb_logger = TensorBoardLogger(save_dir=save_dir, name=name)
    # Setup the logger and train the model
    nemo_logger = NeMoLogger(
        log_dir=str(root_dir),
        name=name,
        tensorboard=tb_logger,
        ckpt=checkpoint_callback,
    )
    # Needed so that the trainer can find an output directory for the profiler
    # ckpt_path needs to be a string for SerDe
    optimizer = MegatronOptimizerModule(
        config=OptimizerConfig(
            lr=lr,
            optimizer="adam",
            use_distributed_optimizer=True,
            fp16=config.fp16,
            bf16=config.bf16,
        ),
        lr_scheduler=WarmupPolicyScheduler(
            max_steps=n_steps_train,
            # minimum learning rate is 1/100th of the initial learning rate, so eg lr=1e-3 -> min_lr=1e-5
            min_lr=lr / 100,
            warmup_steps=int(math.ceil(n_steps_train * 0.05)),
            interval="step",
            frequency=1,
        ),
    )
    module = biobert_lightning_module(config=config, tokenizer=tokenizer, optimizer=optimizer, model_transform=peft)

    strategy = nl.MegatronStrategy(
        tensor_model_parallel_size=1,
        pipeline_model_parallel_size=1,
        ddp="megatron",
        find_unused_parameters=True,
        always_save_context=True,
    )
    metric_tracker = MetricTracker(metrics_to_track_val=["loss"], metrics_to_track_train=["loss"])
    callbacks = [metric_tracker]
    if peft is not None:
        callbacks.append(ModelTransform())
    trainer = nl.Trainer(
        accelerator="gpu",
        devices=1,
        strategy=strategy,
        limit_val_batches=2,  # need to upsample to an integer limit
        limit_test_batches=2,  # need to upsample to an integer limit
        val_check_interval=n_steps_train // 2,
        max_steps=n_steps_train,
        num_nodes=1,
        log_every_n_steps=n_steps_train // 2,
        callbacks=callbacks,
        plugins=nl.MegatronMixedPrecision(precision=MODEL_PRECISION),
    )
    nllm.train(
        model=module,
        data=data_module,
        trainer=trainer,
        log=nemo_logger,
        resume=resume.AutoResume(
            resume_if_exists=True,  # Looks for the -last checkpoint to continue training.
            resume_ignore_no_checkpoint=True,  # When false this will throw an error with no existing checkpoint.
        ),
    )
    ckpt_dirpath = Path(checkpoint_callback.last_model_path.replace(".ckpt", ""))
    return ckpt_dirpath, metric_tracker, trainer


@pytest.mark.needs_gpu
def test_continue_from_checkpoint_geneformer(
    tmpdir, geneformer_config: GeneformerConfig, n_layers_test: int = 3, n_steps_train: int = 100, batch_size: int = 16
):
    base_geneformer_config = io.reinit(geneformer_config)  # generate a new copy by calling the cached init.

    # Modify both the variable and associated saved init hyper-param by calling config.mutate(...)
    base_geneformer_config.set_hparam("return_only_hidden_states", False)
    base_geneformer_config.set_hparam("nemo1_ckpt_path", None)
    base_geneformer_config.set_hparam("num_layers", n_layers_test)  # set to 3 layers
    base_geneformer_config.set_hparam("hidden_size", 128)
    base_geneformer_config.set_hparam("ffn_hidden_size", 256)
    # Turn off dropout for this quick test
    base_geneformer_config.set_hparam("attention_dropout", 0.0)
    base_geneformer_config.set_hparam("hidden_dropout", 0.0)
    # Re-initialize after manually updating hidden_size/ffn_hidden_size since so many other parameters
    #  are based off of these parameters and modified in post_init of the transformer config.
    base_geneformer_config = io.reinit(base_geneformer_config)
    assert base_geneformer_config.num_layers == n_layers_test
    assert base_geneformer_config.nemo1_ckpt_path is None
    assert not base_geneformer_config.return_only_hidden_states
    with megatron_parallel_state_utils.distributed_model_parallel_state(32):
        ckpt_path, initial_metrics, initial_trainer = _train_model_get_ckpt(
            name="test_experiment",
            root_dir=tmpdir / "pretrain",
            config=base_geneformer_config,
            n_steps_train=n_steps_train,
            batch_size=batch_size,
            lr=1e-4,  # smaller LR so smooth initial dip
        )
        weights_ckpt = ckpt_path / "weights"
        assert weights_ckpt.exists()
        assert weights_ckpt.is_dir()
        assert io.is_distributed_ckpt(weights_ckpt)
        assert initial_trainer.model.config.num_layers == n_layers_test
        # Make sure the loss dropped initially
        assert sum(initial_metrics.collection_train["loss"][:5]) > sum(initial_metrics.collection_train["loss"][-5:])
    with megatron_parallel_state_utils.distributed_model_parallel_state(43):
        # NOTE all other hparams will be pulled from this checkpoint.
        update_base_geneformer_config = GeneformerConfig(
            initial_ckpt_path=str(ckpt_path),
        )
        continue_checkpoint, continue_metrics, continue_trainer = _train_model_get_ckpt(
            name="test_experiment_continue",
            root_dir=tmpdir / "continue_training",  # new checkpoint will land in a subdir of this
            config=update_base_geneformer_config,  # same config as before since we are just continuing training
            n_steps_train=n_steps_train,
            batch_size=batch_size,
            lr=5e-4,  # Larger LR so loss dips faster after the first stage
        )
        weights_ckpt = ckpt_path / "weights"
        assert weights_ckpt.exists()
        assert weights_ckpt.is_dir()
        assert io.is_distributed_ckpt(weights_ckpt)
        assert continue_trainer.model.config.num_layers == n_layers_test
        # Make sure that loss is dropping at continue
        assert sum(continue_metrics.collection_train["loss"][:10]) > sum(
            continue_metrics.collection_train["loss"][-10:]
        )
        # Make sure the loss at the beginning of continue is a bit better than the end of initial
        assert sum(continue_metrics.collection_train["loss"][:10]) < sum(
            initial_metrics.collection_train["loss"][-10:]
        )


@pytest.mark.needs_gpu
def test_finetune_geneformer(
    tmpdir, geneformer_config: GeneformerConfig, n_layers_test: int = 3, n_steps_train: int = 100, batch_size: int = 16
):
    base_geneformer_config = io.reinit(geneformer_config)  # generate a new copy by calling the cached init.

    # Modify both the variable and associated saved init hyper-param by calling config.mutate(...)
    base_geneformer_config.set_hparam("return_only_hidden_states", False)
    base_geneformer_config.set_hparam("nemo1_ckpt_path", None)
    base_geneformer_config.set_hparam("num_layers", n_layers_test)  # set to 3 layers
    base_geneformer_config.set_hparam("hidden_size", 128)
    base_geneformer_config.set_hparam("ffn_hidden_size", 256)
    # Turn off dropout for this quick test
    base_geneformer_config.set_hparam("attention_dropout", 0.0)
    base_geneformer_config.set_hparam("hidden_dropout", 0.0)
    # Re-initialize after manually updating hidden_size/ffn_hidden_size since so many other parameters
    #  are based off of these parameters and modified in post_init of the transformer config.
    base_geneformer_config = io.reinit(base_geneformer_config)
    assert base_geneformer_config.num_layers == n_layers_test
    assert base_geneformer_config.nemo1_ckpt_path is None
    assert not base_geneformer_config.return_only_hidden_states
    with megatron_parallel_state_utils.distributed_model_parallel_state(32):
        ckpt_path, initial_metrics, initial_trainer = _train_model_get_ckpt(
            name="test_experiment",
            root_dir=tmpdir / "pretrain",
            config=base_geneformer_config,
            n_steps_train=n_steps_train,
            batch_size=batch_size,
            lr=5e-4,
        )
        weights_ckpt = ckpt_path / "weights"
        assert weights_ckpt.exists()
        assert weights_ckpt.is_dir()
        assert io.is_distributed_ckpt(weights_ckpt)
        assert initial_trainer.model.config.num_layers == n_layers_test
        # Make sure we're training
        assert sum(initial_metrics.collection_train["loss"][:10]) > sum(initial_metrics.collection_train["loss"][-10:])
    with megatron_parallel_state_utils.distributed_model_parallel_state(43):
        ft_geneformer_config = FineTuneSeqLenBioBertConfig(
            # All other hparams will be pulled from this checkpoint, aside from those in `override_parent_fields``
            initial_ckpt_path=str(ckpt_path),
        )
        simple_ft_checkpoint, simple_ft_metrics, ft_trainer = _train_model_get_ckpt(
            name="finetune_new_head",
            root_dir=tmpdir / "finetune_new_head",  # new checkpoint will land in a subdir of this
            config=ft_geneformer_config,  # same config as before since we are just continuing training
            n_steps_train=n_steps_train,
            batch_size=batch_size,
            lr=5e-3,
        )
        weights_ckpt = simple_ft_checkpoint / "weights"
        assert weights_ckpt.exists()
        assert weights_ckpt.is_dir()
        assert io.is_distributed_ckpt(weights_ckpt)
        assert ft_trainer.model.config.num_layers == n_layers_test
        assert sum(simple_ft_metrics.collection_train["loss"][:10]) > sum(
            simple_ft_metrics.collection_train["loss"][-10:]
        )


@pytest.mark.needs_gpu
@pytest.mark.skip(reason="PEFT currently broken with fusions activated.")
def test_finetune_geneformer_with_peft(
    tmpdir, geneformer_config: GeneformerConfig, n_layers_test: int = 3, n_steps_train: int = 100, batch_size: int = 16
):
    base_geneformer_config = io.reinit(geneformer_config)  # generate a new copy by calling the cached init.

    # Modify both the variable and associated saved init hyper-param by calling config.mutate(...)
    base_geneformer_config.set_hparam("return_only_hidden_states", False)
    base_geneformer_config.set_hparam("nemo1_ckpt_path", None)
    base_geneformer_config.set_hparam("num_layers", n_layers_test)  # set to 3 layers
    base_geneformer_config.set_hparam("hidden_size", 128)
    base_geneformer_config.set_hparam("ffn_hidden_size", 256)
    # Turn off dropout for this quick test
    base_geneformer_config.set_hparam("attention_dropout", 0.0)
    base_geneformer_config.set_hparam("hidden_dropout", 0.0)
    # Re-initialize after manually updating hidden_size/ffn_hidden_size since so many other parameters
    #  are based off of these parameters and modified in post_init of the transformer config.
    base_geneformer_config = io.reinit(base_geneformer_config)
    assert base_geneformer_config.num_layers == n_layers_test
    assert base_geneformer_config.nemo1_ckpt_path is None
    assert not base_geneformer_config.return_only_hidden_states
    with megatron_parallel_state_utils.distributed_model_parallel_state(32):
        ckpt_path, initial_metrics, initial_trainer = _train_model_get_ckpt(
            name="test_experiment",
            root_dir=tmpdir / "pretrain",
            config=base_geneformer_config,
            n_steps_train=n_steps_train,
            batch_size=batch_size,
            lr=5e-4,
        )
        weights_ckpt = ckpt_path / "weights"
        assert weights_ckpt.exists()
        assert weights_ckpt.is_dir()
        assert io.is_distributed_ckpt(weights_ckpt)
        assert initial_trainer.model.config.num_layers == n_layers_test
        assert sum(initial_metrics.collection_train["loss"][:10]) > sum(initial_metrics.collection_train["loss"][-10:])
    with megatron_parallel_state_utils.distributed_model_parallel_state(43):
        ft_geneformer_config = FineTuneSeqLenBioBertConfig(
            # All other hparams will be pulled from this checkpoint, aside from those in `override_parent_fields``
            initial_ckpt_path=str(ckpt_path),
        )
        peft = LoRAForGeneFormerTokenRegressor()
        simple_ft_checkpoint, simple_ft_metrics, ft_trainer = _train_model_get_ckpt(
            name="finetune_new_head",
            root_dir=tmpdir / "finetune_new_head",  # new checkpoint will land in a subdir of this
            config=ft_geneformer_config,  # same config as before since we are just continuing training
            n_steps_train=n_steps_train,
            batch_size=batch_size,
            peft=peft,
            lr=5e-3,
        )
        weights_ckpt = simple_ft_checkpoint / "weights"
        assert weights_ckpt.exists()
        assert weights_ckpt.is_dir()
        assert io.is_distributed_ckpt(weights_ckpt)
        assert ft_trainer.model.config.num_layers == n_layers_test
        assert sum(simple_ft_metrics.collection_train["loss"][:10]) > sum(
            simple_ft_metrics.collection_train["loss"][-10:]
        )

        model = ft_trainer.model[0].module.module.module
        assert all(not p.requires_grad for p in model.embedding.parameters())
        assert all(not p.requires_grad for name, p in model.encoder.named_parameters() if "adapter" not in name)
        assert all(p.requires_grad for name, p in model.encoder.named_parameters() if "adapter" in name)
        assert all(p.requires_grad for p in model.regression_head.parameters())<|MERGE_RESOLUTION|>--- conflicted
+++ resolved
@@ -49,20 +49,7 @@
     FineTuneSeqLenBioBertConfig,
     LoRAForGeneFormerTokenRegressor,
 )
-<<<<<<< HEAD
 from bionemo.geneformer.tokenizer.gene_tokenizer import GeneTokenizer
-from bionemo.llm.data import collate
-from bionemo.llm.model.biobert.lightning import BioBertLightningModule
-from bionemo.llm.model.biobert.model import BiobertSpecOption
-from bionemo.llm.utils.weight_utils import nemo1_to_nemo2_biobert_key_mapping
-from bionemo.testing import megatron_parallel_state_utils
-from bionemo.testing.callbacks import MetricTracker
-from bionemo.testing.data.load import load
-from bionemo.testing.utils import (
-    assert_matrix_correlation_above_value,
-    assert_matrix_mape_below_value,
-    compare_dataclasses,
-=======
 from bionemo.llm.model.biobert.lightning import biobert_lightning_module
 from bionemo.llm.utils.weight_utils import nemo1_to_nemo2_biobert_key_mapping
 from bionemo.testing import megatron_parallel_state_utils
@@ -70,7 +57,7 @@
 from bionemo.testing.utils import (
     assert_matrix_correlation_above_value,
     assert_matrix_mape_below_value,
->>>>>>> 7192b5b8
+    compare_dataclasses,
 )
 
 
@@ -130,13 +117,8 @@
 ]
 
 MODEL_PRECISION: str = "bf16-mixed"
-<<<<<<< HEAD
-USE_TE: bool = True  # TODO use this for high level decisions around whether we're ready to switch to TE
-TARGET_MEAN_LOSS: float = 2.368649959564209
-=======
 USE_TE: bool = True
 TARGET_MEAN_LOSS: float = 2.442256450653076
->>>>>>> 7192b5b8
 
 
 @pytest.fixture()
@@ -159,24 +141,6 @@
         params_dtype=autocast_dtype,
         pipeline_dtype=autocast_dtype,
         autocast_dtype=autocast_dtype,  # setting this speeds things up a lot
-<<<<<<< HEAD
-        gradient_accumulation_fusion=False,  # THIS BREAKS STUFF, leave False
-        layernorm_zero_centered_gamma=False,  # TODO(@jstjohn) check this
-        layernorm_epsilon=1.0e-12,
-        activation_func=F.gelu,  # TODO(@jstjohn) check this
-        qk_layernorm=False,  # TODO(@jstjohn) check this
-        apply_residual_connection_post_layernorm=False,  # False is new default, True was BERT pub.
-        bias_activation_fusion=True,  # TODO(@jstjohn) check this
-        bias_dropout_fusion=True,  # TODO(@jstjohn) check this
-        get_attention_mask_from_fusion=False,
-        attention_dropout=0.1,  # historically ignored in nemo1, always set to 0.1
-        share_embeddings_and_output_weights=True,
-        enable_autocast=False,  # This has to be set to True if we use the mixed precision plugin
-        biobert_spec_option=BiobertSpecOption.bert_layer_with_transformer_engine_spec
-        if USE_TE
-        else BiobertSpecOption.bert_layer_local_spec,
-=======
->>>>>>> 7192b5b8
         nemo1_ckpt_path=str(nemo1_checkpoint_path),
         return_only_hidden_states=True,  # This is what we did in nemo1 for inference
     )
@@ -784,8 +748,6 @@
     #  of the megatron implementation. Since we manually passed experiment 1 this experiment
     #  will define our initial "golden value" test target.
     assert mean_loss < TARGET_MEAN_LOSS or mean_loss == pytest.approx(TARGET_MEAN_LOSS, abs=1e-2, rel=None)
-<<<<<<< HEAD
-=======
 
 
 def test_inference_loss_10m_nemo2_released_checkpoint(geneformer_config: GeneformerConfig, seed: int = 42):
@@ -812,7 +774,6 @@
     #  of the megatron implementation. Since we manually passed experiment 1 this experiment
     #  will define our initial "golden value" test target.
     assert mean_loss < TARGET_MEAN_LOSS or mean_loss == pytest.approx(TARGET_MEAN_LOSS, abs=1e-2, rel=None)
->>>>>>> 7192b5b8
 
 
 def test_inference_loss_10m_released_checkpoint_wrong_activation(geneformer_config: GeneformerConfig, seed: int = 42):
