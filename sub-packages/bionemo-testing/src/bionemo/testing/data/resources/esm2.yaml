- tag: nv_650m:1.0
  ngc: "nvidia/clara/esm2nv650m:1.0"
  ngc_registry: model
  pbss: "s3://bionemo-ci/models/esm2nv_650M_converted.nemo"
  sha256: 1e38063cafa808306329428dd17ea6df78c9e5d6b3d2caf04237c555a1f131b7 # pragma: allowlist secret
  owner: Farhad Ramezanghorbani <farhadr@nvidia.com>
  description: >
    A pretrained 650M parameter ESM2 model. See https://ngc.nvidia.com/catalog/models/nvidia:clara:esm2nv650m.

- tag: 650m:2.0
<<<<<<< HEAD
  ngc: null
=======
  ngc: nvidia/clara/esm2nv650m:2.0
>>>>>>> 30653a6a
  ngc_registry: model
  pbss: "s3://bionemo-ci/models/esm2_650M_nemo2.tar.gz"
  sha256: 0798767e843e3d54315aef91934d28ae7d8e93c2849d5fcfbdf5fac242013997 # pragma: allowlist secret
  owner: Farhad Ramezanghorbani <farhadr@nvidia.com>
  description: >
    A pretrained 650M parameter ESM2 model. See https://ngc.nvidia.com/catalog/models/nvidia:clara:esm2nv650m.

- tag: 3b:2.0
<<<<<<< HEAD
  ngc: null
=======
  ngc: nvidia/clara/esm2nv3b:2.0
>>>>>>> 30653a6a
  ngc_registry: model
  pbss: "s3://bionemo-ci/models/esm2_3B_nemo2.tar.gz"
  sha256: a2248cfed1ef39f83bd32a0e08b84c0a8f39325d383e2d92767022ff7f5260ed # pragma: allowlist secret
  owner: Farhad Ramezanghorbani <farhadr@nvidia.com>
  description: >
    A pretrained 3B parameter ESM2 model. See https://ngc.nvidia.com/catalog/models/nvidia:clara:esm2nv3b.

- tag: full_data_esm2_pretrain:2.0
<<<<<<< HEAD
  ngc: null
  pbss: "s3://general-purpose/esm2/pretrain/2024_03.tar.gz"
  sha256: none
=======
  ngc: nvidia/clara/esm2_pretrain_nemo2_data:1.0
  ngc_registry: resource
  pbss: "s3://general-purpose/esm2/pretrain/2024_03.tar.gz"
  sha256: 404d0ad8de58fa8aae96f8d9f54263a088bc7e4f7d668215afbe04c28416151b  # pragma: allowlist secret
>>>>>>> 30653a6a
  owner: Peter St John <pstjohn@nvidia.com>
  description: Full data for ESM2 pretraining.

- tag: testdata_esm2_pretrain:2.0
<<<<<<< HEAD
  ngc: null
  pbss: "s3://general-purpose/esm2/pretrain/2024_03_sanity.tar.gz"
  sha256: 006911f92bbc0ded7ea302bbdbfab4c694b409e699c32fd49de1c527a99dba3e
=======
  ngc: nvidia/clara/esm2_pretrain_nemo2_testdata:1.0
  ngc_registry: resource
  pbss: "s3://general-purpose/esm2/pretrain/2024_03_sanity.tar.gz"
  sha256: 006911f92bbc0ded7ea302bbdbfab4c694b409e699c32fd49de1c527a99dba3e  # pragma: allowlist secret
>>>>>>> 30653a6a
  owner: Peter St John <pstjohn@nvidia.com>
  description: Test data for ESM2 pretraining.<|MERGE_RESOLUTION|>--- conflicted
+++ resolved
@@ -8,11 +8,7 @@
     A pretrained 650M parameter ESM2 model. See https://ngc.nvidia.com/catalog/models/nvidia:clara:esm2nv650m.
 
 - tag: 650m:2.0
-<<<<<<< HEAD
-  ngc: null
-=======
   ngc: nvidia/clara/esm2nv650m:2.0
->>>>>>> 30653a6a
   ngc_registry: model
   pbss: "s3://bionemo-ci/models/esm2_650M_nemo2.tar.gz"
   sha256: 0798767e843e3d54315aef91934d28ae7d8e93c2849d5fcfbdf5fac242013997 # pragma: allowlist secret
@@ -21,11 +17,7 @@
     A pretrained 650M parameter ESM2 model. See https://ngc.nvidia.com/catalog/models/nvidia:clara:esm2nv650m.
 
 - tag: 3b:2.0
-<<<<<<< HEAD
-  ngc: null
-=======
   ngc: nvidia/clara/esm2nv3b:2.0
->>>>>>> 30653a6a
   ngc_registry: model
   pbss: "s3://bionemo-ci/models/esm2_3B_nemo2.tar.gz"
   sha256: a2248cfed1ef39f83bd32a0e08b84c0a8f39325d383e2d92767022ff7f5260ed # pragma: allowlist secret
@@ -34,29 +26,17 @@
     A pretrained 3B parameter ESM2 model. See https://ngc.nvidia.com/catalog/models/nvidia:clara:esm2nv3b.
 
 - tag: full_data_esm2_pretrain:2.0
-<<<<<<< HEAD
-  ngc: null
-  pbss: "s3://general-purpose/esm2/pretrain/2024_03.tar.gz"
-  sha256: none
-=======
   ngc: nvidia/clara/esm2_pretrain_nemo2_data:1.0
   ngc_registry: resource
   pbss: "s3://general-purpose/esm2/pretrain/2024_03.tar.gz"
   sha256: 404d0ad8de58fa8aae96f8d9f54263a088bc7e4f7d668215afbe04c28416151b  # pragma: allowlist secret
->>>>>>> 30653a6a
   owner: Peter St John <pstjohn@nvidia.com>
   description: Full data for ESM2 pretraining.
 
 - tag: testdata_esm2_pretrain:2.0
-<<<<<<< HEAD
-  ngc: null
-  pbss: "s3://general-purpose/esm2/pretrain/2024_03_sanity.tar.gz"
-  sha256: 006911f92bbc0ded7ea302bbdbfab4c694b409e699c32fd49de1c527a99dba3e
-=======
   ngc: nvidia/clara/esm2_pretrain_nemo2_testdata:1.0
   ngc_registry: resource
   pbss: "s3://general-purpose/esm2/pretrain/2024_03_sanity.tar.gz"
   sha256: 006911f92bbc0ded7ea302bbdbfab4c694b409e699c32fd49de1c527a99dba3e  # pragma: allowlist secret
->>>>>>> 30653a6a
   owner: Peter St John <pstjohn@nvidia.com>
   description: Test data for ESM2 pretraining.