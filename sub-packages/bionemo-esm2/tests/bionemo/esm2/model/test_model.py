# SPDX-FileCopyrightText: Copyright (c) 2024 NVIDIA CORPORATION & AFFILIATES. All rights reserved.
# SPDX-License-Identifier: LicenseRef-Apache2
#
# Licensed under the Apache License, Version 2.0 (the "License");
# you may not use this file except in compliance with the License.
# You may obtain a copy of the License at
#
#     http://www.apache.org/licenses/LICENSE-2.0
#
# Unless required by applicable law or agreed to in writing, software
# distributed under the License is distributed on an "AS IS" BASIS,
# WITHOUT WARRANTIES OR CONDITIONS OF ANY KIND, either express or implied.
# See the License for the specific language governing permissions and
# limitations under the License.

import gc
import tarfile
from copy import deepcopy
from pathlib import Path
from typing import List, Tuple
from unittest import mock

import pytest
import torch
from nemo.collections.common.tokenizers.huggingface.auto_tokenizer import AutoTokenizer
from torch import Tensor
from transformers import EsmForMaskedLM

from bionemo import esm2
from bionemo.core.utils.dtypes import get_autocast_dtype
from bionemo.core.utils.random_utils import random_numpy_context
from bionemo.esm2.api import ESM2Config, ESM2Model
from bionemo.esm2.data.datamodule import ESMDataModule
from bionemo.esm2.data.tokenizer import get_tokenizer
from bionemo.esm2.model.embedding import ESM2Embedding
from bionemo.llm.model.biobert.model import MegatronBioBertModel
from bionemo.llm.utils.weight_utils import nemo1_to_nemo2_biobert_key_mapping
from bionemo.testing import megatron_parallel_state_utils


bionemo2_root: Path = (
    # esm2 module's path is the most dependable --> don't expect this to change!
    Path(esm2.__file__)
    # This gets us from 'sub-packages/bionemo-esm2/src/bionemo/esm2/__init__.py' to 'sub-packages/bionemo-esm2'
    .parent.parent.parent.parent
    # From here, we want to get to the root of the repository: _before_ sub-packages/
    .parent.parent
).absolute()
assert bionemo2_root != Path("/")
nemo1_checkpoint_path: Path = bionemo2_root / "models/protein/esm2nv/esm2nv_650M_converted.nemo"


def reduce_hiddens(hiddens: Tensor, attention_mask: Tensor) -> Tensor:
    """reduce last layer's hidden values to embeddings

    Args:
        hiddens: [b, s, h] tensor of hidden values
        attention_mask: [b, s] attention mask tensor

    Returns:
        reduced embedding tensor [b, h]
    """
    masks = torch.sum(attention_mask, dim=1)
    embeddings = torch.zeros(
        size=(hiddens.shape[0], hiddens.shape[2]),
        dtype=torch.float32,
        device=torch.cuda.current_device(),
    )
    for i, (hidden, mask) in enumerate(zip(hiddens, masks)):
        embeddings[i, :] = torch.mean(hidden[1 : mask - 1], dim=0)
    return embeddings


@pytest.fixture(scope="module")
def esm2_config() -> ESM2Config:
    with megatron_parallel_state_utils.distributed_model_parallel_state():
        yield ESM2Config()


@pytest.fixture(scope="module")
def esm2_650M_config_w_ckpt() -> ESM2Config:
    with megatron_parallel_state_utils.distributed_model_parallel_state():
        yield ESM2Config(nemo1_ckpt_path=nemo1_checkpoint_path)


@pytest.fixture(scope="module")
def esm2_model(esm2_config) -> ESM2Model:
    with megatron_parallel_state_utils.distributed_model_parallel_state():
        tokenizer = get_tokenizer()
        model = esm2_config.configure_model(tokenizer)
        yield model


@pytest.fixture(scope="module")
def sample_data() -> List[Tuple[str, str]]:
    """Generates sample protein sequences for sanity checks, including mask tokens."""
    max_length = 1022  # The maximum length of the protein sequences to be considered.
    sample_data = [
        (
            "protein1",
            "MNGTEGPNFYVPFSNATGVVRSPFEYPQYYLAEPWQFSMLAAYMFLLIVLGFPINFLTLYVTVQHKKLRTPLNYILLNLAVADLFMVLGGFTSTLYTSLHGYFVFGPTGCNLEGFFATLGGEIALWSLVVLAIERYVVVCKPMSNFRFGENHAIMGVAFTWVMALACAAPPLAGWSRYIPEGLQCSCGIDYYTLKPEVNNESFVIYMFVVHFTIPMIIIFFCYGQLVFTVKEAAAQQQESATTQKAEKEVTRMVIIMVIAFLICWVPYASVAFYIFTHQGSNFGPIFMTIPAFFAKSAAIYNPVIYIMMNKQFRNCMLTTICCGKNPLGDDEASATVSKTETSQVAPA",
        ),
        ("protein2", "MKTVRQERLKSIVRILERSKEPVSGAQLAEELSVSRQVIVQDIAYLRSLGYNIVATPRGYVLA"),
        (
            "protein3",
            "MKTVRQERLKSI<mask>RILERSKEPVSGAQLAEELS<mask>SRQVIVQDIAYLRSLGYN<mask>VATPRGYVLAGG",
        ),
        (
            "protein4",
            "MKTVRQERLKSI<mask>RILERSKEPVSGAQLAEELS<mask>SRQVIVQDIAYLRSLGYN<mask>VATPRGYVLA",
        ),
    ]
    # add another sample protein that uses the maximum length to test this edge case
    sample_data.append(("protein5", (sample_data[0][1] * 3)[:max_length]))
    yield sample_data


def _compute_loss(model, dataloader, vocab_size=None):
    loss = 0
    n = 0
    limit_batches = 10
    for i, batch in enumerate(dataloader):
        assert isinstance(batch, dict)
        result = model(input_ids=batch["text"].cuda(), attention_mask=batch["attention_mask"].cuda())

        # bionemo ESM2 vocab_size
        if vocab_size is not None:
            logits = result["token_logits"][..., :vocab_size]
        else:
            logits = result.logits

        loss_mask = batch["loss_mask"].cuda()
        target = batch["labels"].cuda()

        loss += torch.nn.functional.cross_entropy(logits[loss_mask].float(), target[loss_mask], reduction="sum")
        n += loss_mask.sum()

        if limit_batches is not None and i + 1 >= limit_batches:
            break
    mean_loss: Tensor = loss / n
    return mean_loss


def test_esm2_model_initialized(esm2_model):
    assert isinstance(esm2_model, MegatronBioBertModel)
    assert isinstance(esm2_model, ESM2Model)
    assert isinstance(esm2_model.embedding, ESM2Embedding)


def test_esm2_650m_checkpoint(esm2_model):
    with tarfile.open(nemo1_checkpoint_path, "r") as ckpt, torch.no_grad():
        ckpt_file = ckpt.extractfile("./model_weights.ckpt")

        old_state_dict = torch.load(ckpt_file)
        # megatron is not registering inv_freq params anymore.
        # TODO: update Bionemo checkpoints
        old_state_dict.pop("model.language_model.rotary_pos_emb.inv_freq")

        new_state_dict = esm2_model.state_dict_for_save_checkpoint()

        # Set the new_model_prefix to "" since we are looking at the base megatron model and not the lightning module which stores a copy of
        #  this model into self.module
        old_keys = {nemo1_to_nemo2_biobert_key_mapping(k, new_model_prefix="") for k in old_state_dict}
        assert len(old_keys) == len(old_state_dict), "Mapping unexpectedly discarded some keys."

        new_keys = set(new_state_dict)
        for k, v in old_state_dict.items():
            # Make sure the shapes of the weights match.
            assert new_state_dict[nemo1_to_nemo2_biobert_key_mapping(k, new_model_prefix="")].shape == v.shape

        extra_keys = new_keys.difference(old_keys)
        extra_non_null_keys = {k for k in extra_keys if new_state_dict[k] is not None}
        assert not extra_non_null_keys, "There are new keys that have state that is missing from the old checkpoint."

        missing_old_keys = old_keys.difference(new_keys)
        assert not missing_old_keys, "There are keys in the old checkpoint that are missing from the new model."


def test_esm2_golden_values(esm2_650M_config_w_ckpt, sample_data):
<<<<<<< HEAD
    device = "cuda"
    assert esm2_650M_config_w_ckpt.core_attention_override is not None
=======
>>>>>>> bf42f18a
    tokenizer = AutoTokenizer(pretrained_model_name="facebook/esm2_t33_650M_UR50D")
    tokens = tokenizer.tokenizer([row[1] for row in sample_data], return_tensors="pt", padding=True).to("cuda")
    input_ids = tokens["input_ids"]
    attention_mask = tokens["attention_mask"]

    # HF 650M model
    hf_model = EsmForMaskedLM.from_pretrained(
        "facebook/esm2_t33_650M_UR50D", torch_dtype=get_autocast_dtype(32)
    ).cuda()

    with torch.no_grad():
        hf_output_all = hf_model(input_ids, attention_mask, output_hidden_states=True)
        hf_logits = hf_output_all.logits * attention_mask.unsqueeze(-1)
        hf_embeddings = reduce_hiddens(hf_output_all.hidden_states[-1], attention_mask)

        # free GPU RAM
        del hf_model
        gc.collect()
        torch.cuda.empty_cache()

        # configure the model to return logits
        model = esm2_650M_config_w_ckpt.configure_model(get_tokenizer()).cuda()
        model.eval()
        result = model(input_ids, attention_mask)
        logits = result["token_logits"][..., : tokenizer.vocab_size]
        logits = logits * attention_mask.unsqueeze(-1)  # incorporate masking logic

        # free GPU RAM
        del model
        gc.collect()
        torch.cuda.empty_cache()

        # configure the model to return hiddens
        esm2_650M_config_hiddens = deepcopy(esm2_650M_config_w_ckpt)
<<<<<<< HEAD
        esm2_650M_config_hiddens.set_hparam("return_only_hidden_states", True)
        model = esm2_650M_config_hiddens.configure_model(tokenizer).to(device)
=======
        esm2_650M_config_hiddens.return_only_hidden_states = True
        model = esm2_650M_config_hiddens.configure_model(get_tokenizer()).cuda()
>>>>>>> bf42f18a
        model.eval()
        hiddens = model(input_ids, attention_mask)
        embeddings = reduce_hiddens(torch.transpose(hiddens, 0, 1).float(), attention_mask)

        torch.testing.assert_close(logits, hf_logits, atol=9e-2, rtol=0.0)
        torch.testing.assert_close(embeddings, hf_embeddings, atol=5e-3, rtol=0.0)


def test_esm2_loss(esm2_650M_config_w_ckpt, dummy_protein_dataset, dummy_parquet_train_val_inputs):
    train_cluster_path, valid_cluster_path = dummy_parquet_train_val_inputs

    compute_hf_reference: bool = False
    seed: int = 42

    with (
        torch.inference_mode(),
        megatron_parallel_state_utils.distributed_model_parallel_state(seed),
        random_numpy_context(seed),
    ):
        tokenizer = get_tokenizer()

        # ESM2 model initialized with 650M params
        model = esm2_650M_config_w_ckpt.configure_model(tokenizer).cuda()

        # Initialize the data module.
        data_module = ESMDataModule(
            train_cluster_path=train_cluster_path,
            train_database_path=dummy_protein_dataset,
            valid_cluster_path=valid_cluster_path,
            valid_database_path=dummy_protein_dataset,
            global_batch_size=8,
            micro_batch_size=4,
            min_seq_length=None,
            max_seq_length=1024,
            seed=seed,
        )
        assert data_module is not None
        data_module.trainer = mock.Mock()
        data_module.trainer.max_epochs = 1
        data_module.trainer.max_steps = 10
        data_module.trainer.val_check_interval = 2
        data_module.trainer.limit_val_batches = 1

        data_module.setup()

        train_dataloader = data_module.train_dataloader()
        assert isinstance(train_dataloader, torch.utils.data.DataLoader)

        val_dataloader = data_module.val_dataloader()
        assert isinstance(val_dataloader, torch.utils.data.DataLoader)

        mean_loss = _compute_loss(model, train_dataloader, vocab_size=tokenizer.vocab_size)

        if compute_hf_reference:
            # HF model initialized with 650M params
            hf_model = EsmForMaskedLM.from_pretrained(
                "facebook/esm2_t33_650M_UR50D", torch_dtype=get_autocast_dtype(32)
            ).cuda()
            hf_mean_loss = _compute_loss(hf_model, train_dataloader)
            print(f"hf_mean_loss: {hf_mean_loss}")
        else:
            hf_mean_loss = torch.tensor(3.0298714637756348).cuda()

        torch.testing.assert_close(mean_loss, hf_mean_loss, atol=1e-4, rtol=0.0)<|MERGE_RESOLUTION|>--- conflicted
+++ resolved
@@ -177,11 +177,7 @@
 
 
 def test_esm2_golden_values(esm2_650M_config_w_ckpt, sample_data):
-<<<<<<< HEAD
-    device = "cuda"
     assert esm2_650M_config_w_ckpt.core_attention_override is not None
-=======
->>>>>>> bf42f18a
     tokenizer = AutoTokenizer(pretrained_model_name="facebook/esm2_t33_650M_UR50D")
     tokens = tokenizer.tokenizer([row[1] for row in sample_data], return_tensors="pt", padding=True).to("cuda")
     input_ids = tokens["input_ids"]
@@ -216,13 +212,8 @@
 
         # configure the model to return hiddens
         esm2_650M_config_hiddens = deepcopy(esm2_650M_config_w_ckpt)
-<<<<<<< HEAD
         esm2_650M_config_hiddens.set_hparam("return_only_hidden_states", True)
-        model = esm2_650M_config_hiddens.configure_model(tokenizer).to(device)
-=======
-        esm2_650M_config_hiddens.return_only_hidden_states = True
         model = esm2_650M_config_hiddens.configure_model(get_tokenizer()).cuda()
->>>>>>> bf42f18a
         model.eval()
         hiddens = model(input_ids, attention_mask)
         embeddings = reduce_hiddens(torch.transpose(hiddens, 0, 1).float(), attention_mask)
