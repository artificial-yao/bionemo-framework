# SPDX-FileCopyrightText: Copyright (c) 2024 NVIDIA CORPORATION & AFFILIATES. All rights reserved.
# SPDX-License-Identifier: LicenseRef-NvidiaProprietary
#
# NVIDIA CORPORATION, its affiliates and licensors retain all intellectual
# property and proprietary rights in and to this material, related
# documentation and any modifications thereto. Any use, reproduction,
# disclosure or distribution of this material and related documentation
# without an express license agreement from NVIDIA CORPORATION or
# its affiliates is strictly prohibited.


import pickle
from collections import defaultdict

import numpy as np
import torch
import torch.nn.functional as F
from lightning import pytorch as pl
from omegaconf import DictConfig, OmegaConf
from torch_geometric.utils import dense_to_sparse, sort_edge_index
from torch_scatter import scatter_mean
from torch_sparse import coalesce
from tqdm import tqdm

from bionemo.model.molecule.moco.interpolant.builder import build_interpolant

# TODO create general data module class that can do 3dmg, sbdd, docking etc
# TODO later on can create a Inference Class like Model Builder to handle all specfic benchmarking
from bionemo.model.molecule.moco.models.denoising_models import ModelBuilder
from bionemo.model.molecule.moco.models.self_conditioning import SelfConditioningBuilder
from bionemo.model.molecule.moco.models.utils import InterpolantLossFunction


def compute_angles(pos, bond_matrix, edge_index):
    """
    Compute the angles between connected nodes in a graph based on their positions and the bond matrix.

    Args:
        positions (Tensor): Node positions [N, 3].
        bond_matrix (Tensor): Adjacency matrix [N, N].
        edge_index (Tensor): Edge index [2, E].

    Returns:
        Tensor: Vector of angles for existing bonds [E].
    """
    num_edges = edge_index.size(1)
    angle_list = []

    for edge_idx in range(num_edges):
        src, dst = edge_index[:, edge_idx]
        if bond_matrix[src, dst] > 0:
            # Find all other neighbors to compute the angle
            # src_neighbors = torch.nonzero(bond_matrix[src]).squeeze(1)
            dst_neighbors = torch.nonzero(bond_matrix[dst]).squeeze(1)

            # Remove self from neighbors
            # src_neighbors = src_neighbors[src_neighbors != dst]
            dst_neighbors = dst_neighbors[dst_neighbors != src]

            for k in dst_neighbors:
                if k != src:  # Avoid self-loop
                    # Compute the angle (i, j, k)
                    p_a = pos[src]
                    p_b = pos[dst]
                    p_c = pos[k]

                    v1 = p_b - p_a
                    v2 = p_c - p_a

                    # Normalize the vectors
                    v1_norm = v1 / (torch.norm(v1) + 1e-6)
                    v2_norm = v2 / (torch.norm(v2) + 1e-6)

                    # Compute cosine similarity
                    cosine_similarity = torch.dot(v1_norm, v2_norm)

                    # Clamp to avoid numerical errors
                    cosine_similarity = cosine_similarity.clamp(-1, 1)

                    # Compute angle
                    angle = torch.acos(cosine_similarity)
                    angle_list.append(angle)

    return torch.stack(angle_list).to(pos.device)  # Convert list to tensor and move to device


def cosine_distance_loss(true_angles, pred_angles):
    """
    Compute the cosine distance loss between true and predicted angles.

    Args:
        true_angles (Tensor): True angles [E].
        pred_angles (Tensor): Predicted angles [E].

    Returns:
        Tensor: Loss value.
    """
    true_cos = torch.cos(true_angles)
    pred_cos = torch.cos(pred_angles)
    loss = 1 - torch.mean(true_cos * pred_cos)
    return loss


def angle_cosine_loss(X, X_true, edge_index, edge_attr, batch):
    total_loss = 0.0

    for graph_idx in torch.unique(batch):
        # Mask to select the current graph
        mask = batch == graph_idx
        pos_pred = X[mask]  # Predicted positions for the current graph
        pos_true = X_true[mask]  # True positions for the current graph

        # Create bond matrix
        edge_mask = (edge_index[0] >= mask.nonzero(as_tuple=True)[0].min()) & (
            edge_index[0] <= mask.nonzero(as_tuple=True)[0].max()
        )
        bonds = edge_attr[edge_mask]
        bond_indices = edge_index[:, edge_mask]

        # Adjust bond indices to local molecule
        local_bond_indices = bond_indices - bond_indices[0].min()
        bond_matrix = torch.zeros((mask.sum().item(), mask.sum().item()), dtype=torch.long, device=X.device)
        for src, dst, bond in zip(local_bond_indices[0], local_bond_indices[1], bonds):
            bond_matrix[src, dst] = bond
            bond_matrix[dst, src] = bond

        # Compute angles
        # import ipdb; ipdb.set_trace()
        true_angles = compute_angles(pos_true, bond_matrix, local_bond_indices)
        pred_angles = compute_angles(pos_pred, bond_matrix, local_bond_indices)

        # Calculate loss
        loss = cosine_distance_loss(true_angles, pred_angles)
        total_loss += loss

    return total_loss / len(torch.unique(batch))


class Graph3DInterpolantModel(pl.LightningModule):
    def __init__(
        self,
        loss_params: DictConfig,
        optimizer_params: DictConfig,
        lr_scheduler_params: DictConfig,
        dynamics_params: DictConfig,
        interpolant_params: DictConfig,
        sampling_params: DictConfig,
        self_cond_params: DictConfig = None,
    ):
        super(Graph3DInterpolantModel, self).__init__()
        self.save_hyperparameters()
        self.optimizer_params = optimizer_params
        self.lr_scheduler_params = lr_scheduler_params
        self.dynamics_params = dynamics_params
        self.interpolant_params = interpolant_params
        self.global_variable = interpolant_params.global_variable_name
        self.loss_params = loss_params
        self.loss_functions = self.initialize_loss_functions()
        self.interpolants = self.initialize_interpolants()
        self.sampling_params = sampling_params
        self.node_distribution = self.initialize_inference()
        self.dynamics = ModelBuilder().create_model(
            dynamics_params.model_name, dynamics_params.model_args, dynamics_params.wrapper_args
        )
        self.self_conditioning_module = None
        if self_cond_params is not None:
            self.self_conditioning_module = self.configure_self_cond(self_cond_params)

    def configure_self_cond(self, self_cond_params):
        self_cond_params = OmegaConf.to_container(self_cond_params, resolve=True)
        for var in self_cond_params["variables"]:
            var["inp_dim"] = self.interpolants[var["variable_name"]].num_classes
        return SelfConditioningBuilder().create_self_cond(self_cond_params)

    # def setup(self, stage = None):
    #     self.loss_functions = self.initialize_loss_functions()

    def initialize_loss_functions(self):
        loss_functions = {}
        self.loss_clamps = {'x': 1.0, 'edge_attr': 0.1, 'h': 1, 'charges': 0.1}
        for loss_params in self.loss_params.variables:
            index = loss_params.variable_name
            if "use_distance" in loss_params:
                loss_functions[index] = InterpolantLossFunction(
                    loss_scale=loss_params.loss_scale,
                    aggregation=loss_params.aggregate,
                    continuous=loss_params.continuous,
                    use_distance=loss_params.use_distance,
                    distance_scale=loss_params.distance_scale,  # TODO make these optional
                )
            else:
                # if "edge" in index:
                #     import ipdb; ipdb.set_trace()
                #     weight = torch.tensor([1.0000e+00, 3.1123e+01, 4.7676e+02, 2.1425e+04, 7.9271e+01]).to(self.device)
                # else:
                #     weight = None
                loss_functions[index] = InterpolantLossFunction(
                    loss_scale=loss_params.loss_scale,
                    aggregation=loss_params.aggregate,
                    continuous=loss_params.continuous,
                )
        return loss_functions

    def load_prior(self, fpath):
        if fpath[-3:] == "npy":
            array = np.load(fpath)
            tensor = torch.tensor(array)  # .to(self.device)
        else:
            raise ValueError("Currently only supports numpy prior arrays")
        return tensor

    def initialize_interpolants(self):
        interpolants = torch.nn.ModuleDict()
        for interpolant_idx, interp_param in enumerate(self.interpolant_params.variables):
            index = interp_param.variable_name
            if not interp_param.interpolant_type:
                interpolants[index] = None
                continue
            if interp_param.prior_type in ["mask", "absorb"]:
                interp_param.num_classes += 1
            elif interp_param.prior_type in ["custom", "data"]:
                interp_param = dict(interp_param)
                interp_param["custom_prior"] = self.load_prior(interp_param["custom_prior"]).float()
            interpolants[index] = build_interpolant(**interp_param)
        self.interpolant_param_variables = {
            interp_param.variable_name: interp_param for interp_param in self.interpolant_params.variables
        }
        return interpolants

    def configure_optimizers(self):
        if self.optimizer_params.type == "adamw":
            optimizer = torch.optim.AdamW(
                self.dynamics.parameters(),
                lr=self.optimizer_params.lr,
                amsgrad=self.optimizer_params.amsgrad,
                weight_decay=self.optimizer_params.weight_decay,
            )
        else:
            raise NotImplementedError('Optimizer not supported: %s' % self.optimizer_params.type)

        if self.lr_scheduler_params:
            if self.lr_scheduler_params.type == "plateau":
                scheduler = torch.optim.lr_scheduler.ReduceLROnPlateau(
                    optimizer,
                    factor=self.lr_scheduler_params.factor,
                    patience=self.lr_scheduler_params.patience,
                    min_lr=self.lr_scheduler_params.min_lr,
                    cooldown=self.lr_scheduler_params.cooldown,
                )
            elif self.lr_scheduler_params.type == "linear_warmup":
                scheduler = torch.optim.lr_scheduler.LinearLR(
                    optimizer,
                    start_factor=self.lr_scheduler_params.initial_lr
                    / self.lr_scheduler_params.final_lr,  # Start factor (initial learning rate / final learning rate)
                    end_factor=1.0,  # End factor (final learning rate / final learning rate)
                    total_iters=self.lr_scheduler_params.num_warmup_steps,  # Number of iterations to go from start_factor to end_factor
                )
            elif self.lr_scheduler_params.type == "linear_warmup_decay":
                # Warm-up phase using LinearLR
                warmup_scheduler = torch.optim.lr_scheduler.LinearLR(
                    optimizer,
                    start_factor=self.lr_scheduler_params.initial_lr / self.lr_scheduler_params.final_lr,
                    end_factor=1.0,
                    total_iters=self.lr_scheduler_params.num_warmup_steps,  # Steps
                )

                # Decay phase using LinearLR (kicks in after milestone)
                decay_scheduler = torch.optim.lr_scheduler.LinearLR(
                    optimizer,
                    start_factor=1.0,
                    end_factor=self.lr_scheduler_params.min_lr_decay / self.lr_scheduler_params.final_lr,
                    total_iters=self.lr_scheduler_params.num_decay_steps,  # Steps
                )

                # SequentialLR to combine both schedulers
                scheduler = torch.optim.lr_scheduler.SequentialLR(
                    optimizer,
                    schedulers=[warmup_scheduler, decay_scheduler],
                    milestones=[self.lr_scheduler_params.milestone_steps],  # Milestone in steps
                )
            else:
                raise NotImplementedError('LR Scheduler not supported: %s' % self.lr_scheduler_params.type)
            return {
                "optimizer": optimizer,
                "lr_scheduler": {
                    "scheduler": scheduler,
                    "interval": self.lr_scheduler_params.interval,
                    # "monitor": self.lr_scheduler_params.monitor,
                    "frequency": self.lr_scheduler_params.frequency,
                    "strict": False,
                },
            }
        else:
            return {
                "optimizer": optimizer,
            }

    def sample_time(self, batch):
        batch_size = int(batch.batch.max()) + 1
        time = self.interpolants['x'].sample_time(
            num_samples=batch_size,
            device=batch.x.device,
            method=self.interpolant_params.sample_time_method,
            mean=self.interpolant_params.sample_time_mean,
            scale=self.interpolant_params.sample_time_scale,
            min_t=self.interpolant_params.min_t,
        )
        return time

    def pre_format_molecules(self, batch, batch_size):
        # for interpolant_idx, interp_param in enumerate(self.interpolant_params.variables):
        for index, interp_param in self.interpolant_param_variables.items():
            # index = interp_param.variable_name
            if index == "x":
                batch['x'] = (
                    batch['x'] - scatter_mean(batch['x'], index=batch.batch, dim=0, dim_size=batch_size)[batch.batch]
                )
            elif index == "h":
                if interp_param.prior_type in ["mask", "absorb"]:
                    batch["h"] = self.add_adsorbtion_state(batch["h"])
            elif index == "edge_attr":
                # Load bond information from the dataloader
                bond_edge_index, bond_edge_attr = sort_edge_index(
                    edge_index=batch.edge_index, edge_attr=batch.edge_attr, sort_by_row=False
                )
                # Create Fully Connected Graph instead
                edge_index_global = (
                    torch.eq(batch.batch.unsqueeze(0), batch.batch.unsqueeze(-1)).int().fill_diagonal_(0)
                )
                edge_index_global, _ = dense_to_sparse(edge_index_global)
                edge_index_global = sort_edge_index(edge_index_global, sort_by_row=False)
                edge_attr_tmp = torch.full(
                    size=(edge_index_global.size(-1),),
                    fill_value=0,
                    device=edge_index_global.device,
                    dtype=torch.long,
                )
                edge_index_global = torch.cat([edge_index_global, bond_edge_index], dim=-1)
                edge_attr_tmp = torch.cat([edge_attr_tmp, bond_edge_attr], dim=0)
                edge_index_global, edge_attr_global = coalesce(
                    index=edge_index_global, value=edge_attr_tmp, m=batch['x'].size(0), n=batch['x'].size(0), op="max"
                )
                edge_index_global, edge_attr_global = sort_edge_index(
                    edge_index=edge_index_global, edge_attr=edge_attr_global, sort_by_row=False
                )

                if interp_param.prior_type in ["mask", "absorb"]:
                    # TODO: should we use the no bond state as the mask? or create an extra dim
                    edge_attr_global = self.add_absorbption_state(edge_attr_global)

                batch['edge_attr'] = edge_attr_global
                batch['edge_index'] = edge_index_global

            elif index == "charges":
                batch['charges'] = batch['charges'] + interp_param.offset
        return batch

    def add_adsorbtion_state(self, h):
        # h is (N, C) and we want to add a column of all zeros at the end
        N, C = h.shape
        zeros_column = torch.zeros(N, 1, device=h.device)
        return torch.cat([h, zeros_column], dim=1)

    def interpolate(self, batch, time):
        # for interpolant_idx, interp_param in enumerate(self.interpolant_params.variables):
        for index, interp_param in self.interpolant_param_variables.items():
            interpolant = self.interpolants[f"{interp_param.variable_name}"]
            if interpolant is None:
                batch[f"{interp_param.variable_name}_t"] = batch[f"{interp_param.variable_name}"]
            else:
                if interp_param.variable_name == "edge_attr":
                    _, batch[f"{interp_param.variable_name}_t"], _ = interpolant.interpolate_edges(
                        batch.batch, batch[f"{interp_param.variable_name}"], batch["edge_index"], time
                    )
                else:
                    _, batch[f"{interp_param.variable_name}_t"], _ = interpolant.interpolate(
                        batch.batch, batch[f"{interp_param.variable_name}"], time
                    )

            if "concat" in interp_param or "discrete" in interp_param.interpolant_type:
                batch[f"{interp_param.variable_name}_t"] = F.one_hot(
                    batch[f"{interp_param.variable_name}_t"], interp_param.num_classes
                ).float()

        return batch

    def aggregate_discrete_variables(self, batch):
        """
        Concatenate the flagged variable on its target and save the original in the batch via _og.
        """
        for interp_param in self.interpolant_params.variables:
            if 'concat' in interp_param and interp_param['concat'] is not None:
                batch[f"{interp_param.concat}_og"] = batch[f"{interp_param.concat}_t"]
                batch[f"{interp_param.concat}_t"] = torch.concat(
                    [batch[f"{interp_param.concat}_t"], batch[f"{interp_param.variable_name}_t"]], dim=-1
                )
        return batch

    def separate_discrete_variables(self, out, batch):
        """
        Iterates throgh all outputs and restores interpolation for any aggregated variables.
        Converts output logits to the input necessary for Interpolant.step()
            - Discrete Diffusion Models assume class probabilities are given
            - Discrete Flow Models operate on the raw logits.
        Produces [Variable]_hat
        """
        for interp_param in self.interpolant_params.variables:
            if "concat" in interp_param or "discrete" in interp_param.interpolant_type:
                key = interp_param.variable_name
                combined_keys = [key]
                interpolant_type = interp_param.interpolant_type
                if "concat" in interp_param:
                    target = interp_param.concat
                    combined_keys.append(target)
                    K = interp_param.num_classes
                    N = out[f"{target}_logits"].shape[-1]
                    out[f"{target}_logits"], out[f"{key}_logits"] = torch.split(
                        out[f"{target}_logits"], [N - K, K], dim=-1
                    )
                    interpolant_type = self.interpolant_param_variables[target].interpolant_type

                for _key in combined_keys:
                    if f"{_key}_og" in batch:
                        batch[f"{_key}_t"] = batch[f"{_key}_og"]
                    if self.interpolants[_key] and self.interpolants[_key].prior_type in ["absorb", "mask"]:
                        logits = out[f"{_key}_logits"].clone()
                        logits[:, -1] = -1e9
                    else:
                        logits = out[f"{_key}_logits"]
                    if "diffusion" in interpolant_type:  #! Diffusion operates over the probability
                        out[f"{_key}_hat"] = logits.softmax(dim=-1)
                    else:  #! DFM assumes that you operate over the logits
                        out[f"{_key}_hat"] = out[f"{_key}_logits"]

        return out, batch

    def validation_step(self, batch, batch_idx):
        batch.h = batch.x
        batch.x = batch.pos
        batch.pos = None
        #! Swapping names for now
        time = self.sample_time(batch)
        out, batch, time = self(batch, time)
        loss, predictions = self.calculate_loss(batch, out, time, "val")
<<<<<<< HEAD
        # result = self.sample(100)
=======
        # self.sample(100)
>>>>>>> bac1e39b
        return loss

    def training_step(self, batch, batch_idx):
        batch.h = batch.x
        batch.x = batch.pos
        batch.pos = None
        #! Swapping names for now
        time = self.sample_time(batch)
        out, batch, time = self(batch, time)
        loss, predictions = self.calculate_loss(batch, out, time, "train")
        return loss

    def calculate_loss(self, batch, out, time, stage="train"):
        batch_geo = batch.batch
        batch_size = int(batch.batch.max()) + 1
        ws_t = self.interpolants[self.global_variable].loss_weight_t(time)
        loss = 0
        predictions = {}
        for key, loss_fn in self.loss_functions.items():
            if self.current_epoch < 10:
                level = None
            else:
                level = self.loss_clamps[key]
            if "edge" in key:
                sub_loss, sub_pred = loss_fn.edge_loss(
                    batch_geo,
                    out['edge_attr_logits'],
                    batch['edge_attr'],
                    index=batch['edge_index'][1],
                    num_atoms=batch_geo.size(0),
                    batch_weight=ws_t,
                    level=level,
                )
            else:
                if loss_fn.continuous:
                    # import ipdb; ipdb.set_trace()
                    sub_loss, sub_pred = loss_fn(
                        batch_geo, out[f'{key}_hat'], batch[f'{key}'], batch_weight=ws_t, level=level
                    )
                else:
                    true_data = batch[f'{key}']
                    if len(true_data.shape) > 1:
                        if true_data.size(1) == 1:
                            true_data = true_data.unsqueeze(1)
                        else:
                            true_data = true_data.argmax(dim=-1)
<<<<<<< HEAD
                    sub_loss, sub_pred = loss_fn(batch_geo, out[f'{key}_logits'], true_data, batch_weight=ws_t)
=======
                    sub_loss, sub_pred = loss_fn(
                        batch_geo, out[f'{key}_logits'], true_data, batch_weight=ws_t, level=level
                    )

            # self.loss_clamps[key] = min(self.loss_clamps[key], sub_loss.item() / loss_fn.scale * 5)
            # print(key, sub_loss)
            # import ipdb; ipdb.set_trace() #! TODO see if we can hard code clamps based on epoch or train step self.current_epoch
>>>>>>> bac1e39b
            self.log(f"{stage}/{key}_loss", sub_loss, batch_size=batch_size, prog_bar=True)
            loss = loss + sub_loss
            # predictions[f'{key}'] = sub_pred
            # bbloss = self.loss_functions['x'].backbone_loss(
            #     batch_geo, out['x_hat'], batch['x'], batch_weight=(time > 250).int()
            # )
            # self.log(f"{stage}/backbone_loss", bbloss, batch_size=batch_size, prog_bar=True)
            # loss = loss + bbloss

            if loss_fn.use_distance in ["single", "triple"]:
                if "Z_hat" in out.keys() and loss_fn.use_distance == "triple":
                    z_hat = out["Z_hat"]
                else:
                    z_hat = None
                distance_loss_tp, distance_loss_tz, distance_loss_pz = loss_fn.distance_loss(
                    batch_geo, out[f'{key}_hat'], batch[f'{key}'], z_hat
                )
                distance_loss = distance_loss_tp + distance_loss_tz + distance_loss_pz
                self.log(f"{stage}/distance_loss", distance_loss, batch_size=batch_size)
                self.log(f"{stage}/distance_loss_tp", distance_loss_tp, batch_size=batch_size)
                self.log(f"{stage}/distance_loss_tz", distance_loss_tz, batch_size=batch_size)
                self.log(f"{stage}/distance_loss_pz", distance_loss_pz, batch_size=batch_size)
                loss = loss + loss_fn.distance_scale * distance_loss
            # if loss_fn.use_distance in ["angle"]:
            #     # import ipdb; ipdb.set_trace()
            #     angle_loss = angle_cosine_loss(X= out[f'x_hat'], X_true = batch[f'x'], edge_index = batch[f'edge_index'], edge_attr = batch[f'edge_attr'], batch=batch["batch"])
            #     self.log(f"{stage}/bond_angle_loss", angle_loss, batch_size=batch_size, prog_bar=True)
            #     loss = loss + angle_loss
        self.log(f"{stage}/loss", loss, batch_size=batch_size)
        # print(self.loss_clamps)
        return loss, predictions

    def forward(self, batch, time):
        """
        This forward function assumes we are doing some form (including none) of interpolation on positions X, node features H, and edge attributes edge_attr.
        1. Sample time from the distribution that is defined via the X interpolant params
        2. Shift X to 0 CoM, add absorbing state for H, create fully connected graph and edge features for edge_attr
        3. Interpolate all needed variables which are defined by "string" args in the config.
        4. Aggregate all the discrete non edge features in the H variable for modeling.
        5. Dynamics forward pass to predict clean data given noisy data.
        6. Seperate the aggregated discrete predictions for easier loss calculation.
        """
        batch_size = int(batch.batch.max()) + 1
        batch = self.pre_format_molecules(batch, batch_size)
        batch = self.interpolate(batch, time)  #! discrete variables are one hot after this point
        if self.self_conditioning_module is not None:
            batch, _ = self.self_conditioning(batch, time)
        batch = self.aggregate_discrete_variables(batch)
        out = self.dynamics(batch, time)
        out, batch = self.separate_discrete_variables(out, batch)
        return out, batch, time

    def one_hot(self, batch):
        """
        Convert class indices to one hot vectors.
        """
        for interpolant_idx, interp_param in enumerate(self.interpolant_params.variables):
            if interp_param.interpolant_type is not None and "discrete" in interp_param.interpolant_type:
                batch[f"{interp_param.variable_name}_t"] = F.one_hot(
                    batch[f"{interp_param.variable_name}_t"], interp_param.num_classes
                ).float()
        return batch

    def initialize_inference(self):
        if self.sampling_params.node_distribution:
            with open(self.sampling_params.node_distribution, "rb") as f:
                node_dict = pickle.load(f)
            max_n_nodes = max(node_dict.keys())
            n_nodes = torch.zeros(max_n_nodes + 1, dtype=torch.long)
            for key, value in node_dict.items():
                n_nodes[key] += value

            n_nodes = n_nodes / n_nodes.sum()
        else:
            n_nodes = None
        return n_nodes

    # def on_after_backward(self):
    #     # Compute and log the maximum gradient norm before clipping
    #     max_grad_norm = 0
    #     for p in self.dynamics.parameters():
    #         if p.grad is not None:
    #             param_norm = p.grad.data.norm(2)
    #             if param_norm > max_grad_norm:
    #                 max_grad_norm = param_norm

    #     # Log the maximum gradient norm before clipping
    #     print("TEST", max_grad_norm)
    #     results = {'train/max_grad_norm_before_clipping': max_grad_norm}
    #     self.log_dict(results, sync_dist=True)

    @torch.no_grad()
    def sample(self, num_samples, timesteps=500, time_discretization="linear", batch=None, num_atoms=None):
        """
        Generates num_samples. Can supply a batch for inital starting points for conditional sampling for any interpolants set to None.
        """
        time_type = self.interpolants[self.global_variable].time_type
        if "sample_time_discretization" in self.interpolant_params:
            time_discretization = self.interpolant_params["sample_time_discretization"]
        if time_type == "continuous":
            if time_discretization == "linear":
                timeline = torch.linspace(
                    self.interpolant_params.min_t, 1, timesteps + 1
                ).tolist()  # [0, 1.0] timestpes + 1
            elif time_discretization == "log":
                timeline = (
                    (1 - torch.logspace(-2, 0, timesteps + 1)).flip(dims=[0]).tolist()
                )  # [0, 0.99] #timestpes + 1
            # timeline = torch.logspace(-2, 0, timesteps + 1) #[0.01, 1.0]
            DT = [t1 - t0 for t0, t1 in zip(timeline[:-1], timeline[1:])]  # timesteps
        else:
            timeline = torch.arange(timesteps + 1)
            DT = [1 / timesteps] * timesteps

        if num_atoms is None:
            if self.node_distribution is not None:
                num_atoms = torch.multinomial(
                    input=self.node_distribution,
                    num_samples=num_samples,
                    replacement=True,
                )
            else:
                num_atoms = torch.randint(20, 55, (num_samples,)).to(torch.int64)
        batch_index = torch.repeat_interleave(torch.arange(num_samples), num_atoms).to(self.device)
        edge_index = (
            torch.eq(batch_index.unsqueeze(0), batch_index.unsqueeze(-1)).int().fill_diagonal_(0).to(self.device)
        )  # N x N
        edge_index, _ = dense_to_sparse(edge_index)  # 2 x E
        edge_index = sort_edge_index(edge_index, sort_by_row=False)

        data, prior = {}, {}
        total_num_atoms = num_atoms.sum().item()
        # Sample from all Priors
        for key, interpolant in self.interpolants.items():
            if interpolant is None:
                if batch is not None:
                    prior[key] = batch[key]
                    data[f"{key}_t"] = prior[key]
                else:
                    # If no batch is supplied just give zeros
                    data[f"{key}_t"] = torch.zeros(
                        (total_num_atoms, self.interpolant_param_variables[key].num_classes)
                    ).to(self.device)
                    if "offset" in self.interpolant_param_variables[key]:
                        data[f"{key}_t"] += self.interpolant_param_variables[key].offset
                continue
            if "edge" in key:
                shape = (edge_index.size(1), interpolant.num_classes)
                prior[key], edge_index = interpolant.prior_edges(batch_index, shape, edge_index, self.device)
                data[f"{key}_t"] = prior[key]
                data["edge_index"] = edge_index
            else:
                shape = (total_num_atoms, interpolant.num_classes)
                data[f"{key}_t"] = prior[key] = interpolant.prior(batch_index, shape, self.device)
        # Iterate through time, query the dynamics, apply interpolant step update
        out = {}
        # print("DT", len(DT))
        for idx in tqdm(list(range(len(DT))), total=len(DT)):
            t = timeline[idx]
            dt = DT[idx]
            time = torch.tensor([t] * num_samples).to(self.device)
            data = self.one_hot(data)
            # Apply Self Conditioning
            pre_conditioning_variables = {}
            #! Try turning off self conditioning --> fixed some but still had edge blow ups can try adding norms here TODO
            if self.self_conditioning_module is not None:
                data, pre_conditioning_variables = self.self_conditioning(data, time, conditional_batch=out)
            data = self.aggregate_discrete_variables(data)
            data["batch"] = batch_index
            data["edge_index"] = edge_index
            out = self.dynamics(data, time, conditional_batch=out, timesteps=timesteps)
            #! Error is for FM sampling EQGAT is producing NANs in discrete logits
            out, data = self.separate_discrete_variables(out, data)

            for key in pre_conditioning_variables:
                data[key] = pre_conditioning_variables[key]
            for key, interpolant in self.interpolants.items():
                if interpolant is None:
                    continue
                if "edge" in key:
                    edge_index, data[f"{key}_t"] = interpolant.step_edges(
                        batch_index,
                        edge_index=edge_index,
                        edge_attr_t=data[f"{key}_t"],
                        edge_attr_hat=out[f"{key}_hat"],
                        time=time,
                        dt=dt,
                    )
                else:
                    data[f"{key}_t"] = interpolant.step(
                        xt=data[f"{key}_t"],
                        x_hat=out[f"{key}_hat"],
                        x0=prior[key],
                        batch=batch_index,
                        time=time,
                        dt=dt,
                    )

        samples = {key: data[f"{key}_t"] for key in self.interpolants.keys()}
        samples["batch"] = batch_index
        samples["edge_index"] = edge_index
        for interp_params in self.interpolant_params.variables:
            if "offset" in interp_params:
                samples[interp_params.variable_name] -= interp_params.offset
        return samples

    def self_conditioning(self, batch, time, conditional_batch=None):
        pre_conditioning_variables = {}
        if self.training:
            with torch.no_grad():
                batch = self.aggregate_discrete_variables(batch)
                out = self.dynamics(batch, time)
                conditional_batch, batch = self.separate_discrete_variables(out, batch)
                for key in conditional_batch:
                    conditional_batch[key].detach()
            batch, pre_conditioning_variables = self.self_conditioning_module(batch, conditional_batch)
            if torch.rand(1).item() <= 0.5:
                for key in pre_conditioning_variables:
                    # hack to avoid unused parameters error
                    batch[key] = pre_conditioning_variables[key] + 0 * batch[key]
        else:
            if conditional_batch is not None and len(conditional_batch) > 0:
                batch, pre_conditioning_variables = self.self_conditioning_module(batch, conditional_batch)
        return batch, pre_conditioning_variables

    @torch.no_grad()
    def conditional_sample(
        self,
        batch,
        conditional_variables=['h', 'edge_attr', 'charges'],
        timesteps=500,
        time_discretization="linear",
        early_stop=None,
        save_all=False,
    ):
        time_type = self.interpolants[self.global_variable].time_type
        if time_type == "continuous":
            if time_discretization == "linear":
                timeline = torch.linspace(0, 1, timesteps + 1).tolist()  # [0, 1.0] timestpes + 1
            elif time_discretization == "log":
                timeline = (
                    (1 - torch.logspace(-2, 0, timesteps + 1)).flip(dims=[0]).tolist()
                )  # [0, 0.99] #timestpes + 1
            # timeline = torch.logspace(-2, 0, timesteps + 1) #[0.01, 1.0]
            DT = [t1 - t0 for t0, t1 in zip(timeline[:-1], timeline[1:])]  # timesteps
        else:
            timeline = torch.arange(timesteps + 1)
            DT = [1 / timesteps] * timesteps

        batch_size = int(batch.batch.max()) + 1
        num_samples = batch_size
        batch = self.pre_format_molecules(batch, batch_size)
        batch_index = batch.batch
        edge_index = batch.edge_index
        total_num_atoms = batch["h"].shape[0]
        data, prior = {}, {}
        if save_all:
            data_all = defaultdict(list)

        for key, interpolant in self.interpolants.items():
            if key in conditional_variables:
                prior[key] = batch[key]
                data[f"{key}_t"] = prior[key]
            elif interpolant is None:
                data[f"{key}_t"] = torch.zeros(
                    (total_num_atoms, self.interpolant_param_variables[key].num_classes)
                ).to(self.device)
                if "offset" in self.interpolant_param_variables[key]:
                    data[f"{key}_t"] += self.interpolant_param_variables[key].offset
            elif "edge" in key:
                shape = (edge_index.size(1), interpolant.num_classes)
                prior[key], edge_index = interpolant.prior_edges(batch_index, shape, edge_index, self.device)
                data[f"{key}_t"] = prior[key]
            else:
                shape = (total_num_atoms, interpolant.num_classes)
                data[f"{key}_t"] = prior[key] = interpolant.prior(batch_index, shape, self.device)

        if save_all:
            for key in self.interpolants.keys():
                data_all[key].append(data[f"{key}_t"])

        for idx in tqdm(list(range(len(DT))), total=len(DT)):
            if early_stop and idx >= early_stop:
                break
            t = timeline[idx]
            dt = DT[idx]
            time = torch.tensor([t] * num_samples).to(self.device)
            data = self.one_hot(data)
            data = self.aggregate_discrete_variables(data)
            data["batch"] = batch_index
            data["edge_index"] = edge_index
            out = self.dynamics(data, time, timesteps=timesteps)
            out, data = self.separate_discrete_variables(out, data)
            for key, interpolant in self.interpolants.items():
                if key in conditional_variables:  # t / timesteps > 0.5 and
                    data[f"{key}_t"] = prior[key]
                    continue
                if interpolant is None:
                    continue
                if "edge" in key:
                    edge_index, data[f"{key}_t"] = interpolant.step_edges(
                        batch_index,
                        edge_index=edge_index,
                        edge_attr_t=data[f"{key}_t"],
                        edge_attr_hat=out[f"{key}_hat"],
                        time=time,
                    )
                else:
                    data[f"{key}_t"] = interpolant.step(
                        xt=data[f"{key}_t"],
                        x_hat=out[f"{key}_hat"],
                        x0=prior[key],
                        batch=batch_index,
                        time=time,
                        dt=dt,
                    )
            if save_all:
                for key in self.interpolants.keys():
                    data_all[key].append(data[f"{key}_t"])

        samples = {key: data[f"{key}_t"] for key in self.interpolants.keys()}
        samples["batch"] = batch_index
        samples["edge_index"] = edge_index
        for interp_params in self.interpolant_params.variables:
            if "offset" in interp_params:
                samples[interp_params.variable_name] -= interp_params.offset
        if save_all:
            data_all["batch"].append(batch_index)
            data_all["edge_index"].append(edge_index)
            return samples, data_all
        return samples<|MERGE_RESOLUTION|>--- conflicted
+++ resolved
@@ -442,11 +442,7 @@
         time = self.sample_time(batch)
         out, batch, time = self(batch, time)
         loss, predictions = self.calculate_loss(batch, out, time, "val")
-<<<<<<< HEAD
-        # result = self.sample(100)
-=======
         # self.sample(100)
->>>>>>> bac1e39b
         return loss
 
     def training_step(self, batch, batch_idx):
@@ -493,9 +489,6 @@
                             true_data = true_data.unsqueeze(1)
                         else:
                             true_data = true_data.argmax(dim=-1)
-<<<<<<< HEAD
-                    sub_loss, sub_pred = loss_fn(batch_geo, out[f'{key}_logits'], true_data, batch_weight=ws_t)
-=======
                     sub_loss, sub_pred = loss_fn(
                         batch_geo, out[f'{key}_logits'], true_data, batch_weight=ws_t, level=level
                     )
@@ -503,7 +496,6 @@
             # self.loss_clamps[key] = min(self.loss_clamps[key], sub_loss.item() / loss_fn.scale * 5)
             # print(key, sub_loss)
             # import ipdb; ipdb.set_trace() #! TODO see if we can hard code clamps based on epoch or train step self.current_epoch
->>>>>>> bac1e39b
             self.log(f"{stage}/{key}_loss", sub_loss, batch_size=batch_size, prog_bar=True)
             loss = loss + sub_loss
             # predictions[f'{key}'] = sub_pred
