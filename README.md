--- conflicted
+++ resolved
@@ -333,15 +333,9 @@
 ```bash
 TEST_DATA_DIR=$(download_bionemo_data single_cell/testdata-20241203 --source $MY_DATA_SOURCE); \
 bionemo-geneformer-recipe \
-<<<<<<< HEAD
     --recipe 10m-pretrain \
     --dest my_config.json \
     --data-path ${TEST_DATA_DIR}/cellxgene_2023-12-15_small_processed_scdl \
-=======
-    --recipe geneformer_10m_pretrain_recipe \
-    --dest my_config.yaml \
-    --data-path ${TEST_DATA_DIR}/cellxgene_2023-12-15_small/processed_data \
->>>>>>> 38be873f
     --result-dir ./results
 ```
 > ⚠️ **IMPORTANT:** Inspect and edit the contents of the outputted my_config.yaml as you see fit
